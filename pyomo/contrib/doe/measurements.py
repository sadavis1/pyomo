--- conflicted
+++ resolved
@@ -25,19 +25,7 @@
 #  publicly, and to permit other to do so.
 #  ___________________________________________________________________________
 
-import itertools
-
-<<<<<<< HEAD
-class VariablesWithIndices: 
-    def __init__(self):
-        """This class provides utility methods for DesignVariables and MeasurementVariables to create
-        lists of Pyomo variable names with an arbitrary number of indices. 
-        """
-        self.variable_names = []
-        self.variable_names_value = {}
-        self.lower_bounds = {}
-        self.upper_bounds = {}
-=======
+
 from pyomo.common.dependencies import (
     numpy as np,
     numpy_available,
@@ -47,43 +35,10 @@
     matplotlib_available,
 )
 
->>>>>>> 21821ace
-
-    def set_variable_name_list(self, self_define_res):
-        """
-<<<<<<< HEAD
-        Specify variable names with its full name. 
-
-        Parameter
-        ---------
-        self_define_res: a ``list`` of ``string``, containing the variable names with indexs, 
-            for e.g. "C['CA', 23, 0]".
-        """
-        self.variable_names.extend(self_define_res)
-
-    def add_variables(self, var_name, indices=None, time_index_position=None, values=None, 
-                     lower_bounds=None, upper_bounds=None):
-        """
-        Used for generating string names with indexes. 
-
-        Parameter 
-        ---------
-        var_name: variable name in ``string`` 
-        indices: a ``dict`` containing indexes 
-            if default (None), no extra indexes needed for all var in var_name
-            for e.g., {0:["CA", "CB", "CC"], 1: [1,2,3]}. 
-        time_index_position: an integer indicates which index is the time index  
-            for e.g., 1 is the time index position in the indices example. 
-        values: a ``list`` containing values which has the same shape of flattened variables 
-            default choice is None, means there is no give nvalues 
-        lower_bounds: a ``list `` of lower bounds. If given a scalar number, it is set as the lower bounds for all variables.
-        upper_bounds: a ``list`` of upper bounds. If given a scalar number, it is set as the upper bounds for all variables.
-        
-        Return
-        ------
-        if not defining values, return a set of variable names 
-        if defining values, return a dictionary of variable names and its value 
-=======
+
+class Measurements:
+    def __init__(self, measurement_index_time, variance=None, ind_string='_index_'):
+        """
         This class stores information on which algebraic and differential
         variables in the Pyomo model are considered measurements.
 
@@ -152,53 +107,22 @@
             values are a list of measuring time point if there is no extra index for this measurement
             Note: all_info can be the self.measurement_all_info, but does not have to be it.
 
->>>>>>> 21821ace
-        """
-        added_names = self._add_variables(var_name, indices=indices, time_index_position=time_index_position)
-
-        self._check_valid_input(len(added_names), var_name, indices, time_index_position, values, lower_bounds, upper_bounds)
-
-        if values:
-            # this dictionary keys are special set, values are its value
-            self._generate_dict(self.variable_names_value, added_names, values)
-
-        if lower_bounds:
-            if type(lower_bounds) in [int, float]:
-                lower_bounds = [lower_bounds]*len(added_names)
-            self._generate_dict(self.lower_bounds, added_names, lower_bounds)
-        
-        if upper_bounds:
-            if type(upper_bounds) in [int, float]:
-                upper_bounds = [upper_bounds]*len(added_names)
-            self._generate_dict(self.upper_bounds, added_names, upper_bounds)
-
-        return added_names
-
-        
-    def update_values(self, values):
-        """
-<<<<<<< HEAD
-        Update values of variables. Used for defining values for design variables of different experiments.
-
-        Parameters
-        ---------
-         values: a ``list`` containing values which has the same shape of flattened variables 
-            default choice is None, means there is no give nvalues 
-        """
-        self._generate_dict(self.variable_names_value, self.variable_names, values)
-        
-
-    def _generate_dict(self, dict_name, keys, values):
-        """
-        Given a list of keys and values, add them to a dictionary. 
-        """
-        print(keys, values)
-        for i in range(len(values)):
-            dict_name.update({keys[i]: values[i]})
-
-
-    def _add_variables(self, var_name, indices=None, time_index_position=None):
-=======
+        """
+        measurement_name = list(all_info.keys())
+        # a list of measurement extra indexes
+        measurement_extra_index = []
+        # check if the measurement has extra indexes
+        for i in measurement_name:
+            if type(all_info[i]) is dict:
+                index_list = list(all_info[i].keys())
+                measurement_extra_index.append(index_list)
+            elif type(all_info[i]) is list:
+                measurement_extra_index.append(None)
+        # a dictionary, keys are measurement names, values are a list of extra indexes
+        self.name_and_index = dict(zip(measurement_name, measurement_extra_index))
+
+    def _generate_flatten_name(self, measure_name_and_index):
+        """
         Generate measurement flattened names
 
         Parameters
@@ -237,140 +161,29 @@
         name_and_index:
             a dictionary, keys are measurement names, values are a list of extra indexes.
 
->>>>>>> 21821ace
-        """
-        Used for generating string names with indexes. 
-
-        Parameter 
-        ---------
-        var_name: a ``list`` of var names 
-        indices: a ``dict`` containing indexes 
-            if default (None), no extra indexes needed for all var in var_name
-            for e.g., {0:["CA", "CB", "CC"], 1: [1,2,3]}. 
-        time_index_position: an integer indicates which index is the time index  
-            for e.g., 1 is the time index position in the indices example. 
-        """
-        # first combine all indexes into a list 
-        all_index_list = [] # contains all index lists
-        if indices:
-            for index_pointer in indices: 
-                all_index_list.append(indices[index_pointer])
-
-        # all index list for one variable, such as ["CA", 10, 1]
-        # exhaustively enumerate over the full product of indices. For e.g., 
-        # {0:["CA", "CB", "CC"], 1: [1,2,3]} 
-        # becomes ["CA", 1], ["CA", 2], ..., ["CC", 2], ["CC", 3]
-        all_variable_indices = list(itertools.product(*all_index_list))
-
-        # list store all names added this time 
-        added_names = []
-        # iterate over index combinations ["CA", 1], ["CA", 2], ..., ["CC", 2], ["CC", 3]
-        for index_instance in all_variable_indices:
-            var_name_index_string = var_name+"["
-            for i, idx in enumerate(index_instance):
-                var_name_index_string += str(idx)
-
-                # if i is the last index, close the []. if not, add a "," for the next index. 
-                if i==len(index_instance)-1:
-                    var_name_index_string += "]"
+        """
+        flatten_variance = {}
+        for i in flatten_measure_name:
+            if variance is None:
+                flatten_variance[i] = 1
+            else:
+                # split the flattened name if needed
+                if self.ind_string in i:
+                    measure_name = i.split(self.ind_string)[0]
+                    measure_index = i.split(self.ind_string)[1]
+                    if type(name_and_index[measure_name][0]) is int:
+                        measure_index = int(measure_index)
+                    flatten_variance[i] = variance[measure_name][measure_index]
                 else:
-                    var_name_index_string += ","
-
-            self.variable_names.append(var_name_index_string)
-            added_names.append(var_name_index_string)
-
-        return added_names
-
-<<<<<<< HEAD
-
-    def _check_valid_input(self, len_indices, var_name, indices, time_index_position, values, lower_bounds, upper_bounds):
-        """
-        Check if the measurement information provided are valid to use. 
-=======
+                    flatten_variance[i] = variance[i]
+        self.flatten_variance = flatten_variance
+
     def _generate_flatten_timeset(self, all_info, flatten_measure_name, name_and_index):
->>>>>>> 21821ace
-        """
-        assert type(var_name) is str, "var_name should be a string."
-
-        if time_index_position not in indices:
-            raise ValueError("time index cannot be found in indices.")
-
-        # if given a list, check if bounds have the same length with flattened variable 
-        if values and len(values) != len_indices:
-            raise ValueError("Values is of different length with indices.")
-        
-        if lower_bounds and type(lower_bounds)==list and len(lower_bounds)!= len_indices:
-            raise ValueError("Lowerbounds is of different length with indices.")
-        
-        if upper_bounds and type(upper_bounds)==list and len(upper_bounds)!= len_indices:
-            raise ValueError("Upperbounds is of different length with indices.")
-        
-        
-
-    
-class MeasurementVariables(VariablesWithIndices):
-    def __init__(self):
-        """
-<<<<<<< HEAD
-        This class stores information on which algebraic and differential variables in the Pyomo model are considered measurements. 
-        """
-        super().__init__()
-        self.variance = {}
-
-    def set_variable_name_list(self, self_define_res, variance=1):
-        """
-        Specify variable names with its full name. 
-
-        Parameter
-        ---------
-        self_define_res: a ``list`` of ``string``, containing the variable names with indexs, 
-            for e.g. "C['CA', 23, 0]".
-        variance: a ``list`` of scalar numbers , which is the variance for this measurement.
-        """
-        super().set_variable_name_list(self_define_res)
-        self.name = self.variable_names
-
-        # add variance 
-        if variance is not list: 
-            variance = [variance]*len(self_define_res)
-
-        super()._generate_dict(self.variance, self_define_res, variance)
-
-    def add_variables(self, var_name, indices=None, time_index_position=None, variance=1):
-        """
-        Parameters 
-        -----------
-        var_name: a ``list`` of var names 
-        indices: a ``dict`` containing indexes 
-            if default (None), no extra indexes needed for all var in var_name
-            for e.g., {0:["CA", "CB", "CC"], 1: [1,2,3]}. 
-        time_index_position: an integer indicates which index is the time index  
-            for e.g., 1 is the time index position in the indices example. 
-        variance: a scalar number, which is the variance for this measurement.  
-        """
-        added_names = super().add_variables(var_name=var_name, indices=indices, time_index_position=time_index_position)
-
-        self.name = self.variable_names
-
-        # store variance
-        if variance is not list: 
-            variance = [variance]*len(added_names)
-        super()._generate_dict(self.variance, added_names, variance)
-
-    def check_subset(self, subset_class):
-        """
-        Check if subset_class is a subset of the current measurement object
-        
-        Parameters
-        ----------
-        subset_class: a measurement object
-        """
-        for nam in subset_class.name:
-            if nam not in self.name:
-                raise ValueError("Measurement not in the set: ", nam)
-        
-        return True     
-=======
+        """
+        Generate flatten variables timeset. Return a dict where keys are the flattened variable names,
+        values are a list of measurement time.
+
+        """
         flatten_measure_timeset = {}
         for i in flatten_measure_name:
             # split the flattened name if needed
@@ -500,60 +313,13 @@
                     )
             else:
                 string_name = 'mod.' + j + '[0,' + str(t) + ']'
->>>>>>> 21821ace
-
-    
-
-<<<<<<< HEAD
-
-class DesignVariables(VariablesWithIndices):
-    """
-    Define design variables 
-    """
-    def __init__(self):
-        super().__init__()
-
-    def set_variable_name_list(self, self_define_res):
-=======
+
+            return string_name
+
     def check_subset(self, subset, throw_error=True, valid_subset=True):
->>>>>>> 21821ace
-        """
-        Specify variable names with its full name. 
-
-<<<<<<< HEAD
-        Parameter
-        ---------
-        self_define_res: a ``list`` of ``string``, containing the variable names with indexs, 
-            for e.g. "C['CA', 23, 0]".
-        """
-        super().set_variable_name_list(self_define_res)
-        self.name = self.variable_names
-
-    def add_variables(self, var_name, indices=None, time_index_position=None, values=None, 
-                     lower_bounds = None, upper_bounds = None):
-        """
-
-        Parameters
-        -----------
-        var_name: a ``list`` of var names 
-        indices: a ``dict`` containing indexes 
-            if default (None), no extra indexes needed for all var in var_name
-            for e.g., {0:["CA", "CB", "CC"], 1: [1,2,3]}. 
-        time_index_position: an integer indicates which index is the time index  
-            for e.g., 1 is the time index position in the indices example. 
-        values: a ``list`` containing values which has the same shape of flattened variables 
-            default choice is None, means there is no give nvalues 
-        lower_bounds: a ``list `` of lower bounds. If given a scalar number, it is set as the lower bounds for all variables.
-        upper_bounds: a ``list`` of upper bounds. If given a scalar number, it is set as the upper bounds for all variables.
-        """
-        super().add_variables(var_name=var_name, indices=indices, time_index_position=time_index_position, 
-                                           values=values,  lower_bounds = lower_bounds, upper_bounds = upper_bounds)
-
-        self.name = self.variable_names                    
-
-    def update_values(self, values):
-        return super().update_values(values)
-=======
+        """
+        Check if the subset is correctly defined with right name, index and time.
+
         Parameters
         ----------
         subset:
@@ -583,5 +349,4 @@
                                     t
                                 )
                             )
-        return valid_subset
->>>>>>> 21821ace
+        return valid_subset