--- conflicted
+++ resolved
@@ -23,10 +23,6 @@
 from pyomo.core.base.expression import _GeneralExpressionData, ScalarExpression
 import logging
 from pyomo.common.errors import InfeasibleConstraintException, PyomoException
-<<<<<<< HEAD
-from pyomo.common.config import ConfigBlock, ConfigValue, In, NonNegativeFloat, NonNegativeInt
-from pyomo.common.numeric_types import native_types
-=======
 from pyomo.common.config import (
     ConfigBlock,
     ConfigValue,
@@ -34,7 +30,7 @@
     NonNegativeFloat,
     NonNegativeInt,
 )
->>>>>>> 63a3c602
+from pyomo.common.numeric_types import native_types
 
 logger = logging.getLogger(__name__)
 
@@ -115,35 +111,10 @@
         region is removed due to floating point arithmetic and to prevent math domain errors (a larger value
         is more conservative).
     """
-<<<<<<< HEAD
     bnds = (0, 0)
     for arg in node.args:
         bnds = interval.add(*bnds, *bnds_dict[arg])
     bnds_dict[node] = bnds
-=======
-    arg0 = node.arg(0)
-    lb, ub = bnds_dict[arg0]
-    for i in range(1, node.nargs()):
-        arg = node.arg(i)
-        lb2, ub2 = bnds_dict[arg]
-        lb, ub = interval.add(lb, ub, lb2, ub2)
-    bnds_dict[node] = (lb, ub)
-
-
-def _prop_bnds_leaf_to_root_LinearExpression(
-    node: numeric_expr.LinearExpression, bnds_dict, feasibility_tol
-):
-    """
-    This is very similar to sum expression
-    """
-    lb, ub = bnds_dict[node.constant]
-    for coef, v in zip(node.linear_coefs, node.linear_vars):
-        coef_bnds = bnds_dict[coef]
-        v_bnds = bnds_dict[v]
-        term_bounds = interval.mul(*coef_bnds, *v_bnds)
-        lb, ub = interval.add(lb, ub, *term_bounds)
-    bnds_dict[node] = (lb, ub)
->>>>>>> 63a3c602
 
 
 def _prop_bnds_leaf_to_root_DivisionExpression(node, bnds_dict, feasibility_tol):
@@ -480,16 +451,6 @@
 
 
 _prop_bnds_leaf_to_root_map = dict()
-<<<<<<< HEAD
-_prop_bnds_leaf_to_root_map[numeric_expr.ProductExpression] = _prop_bnds_leaf_to_root_ProductExpression
-_prop_bnds_leaf_to_root_map[numeric_expr.DivisionExpression] = _prop_bnds_leaf_to_root_DivisionExpression
-_prop_bnds_leaf_to_root_map[numeric_expr.PowExpression] = _prop_bnds_leaf_to_root_PowExpression
-_prop_bnds_leaf_to_root_map[numeric_expr.SumExpression] = _prop_bnds_leaf_to_root_SumExpression
-_prop_bnds_leaf_to_root_map[numeric_expr.MonomialTermExpression] = _prop_bnds_leaf_to_root_ProductExpression
-_prop_bnds_leaf_to_root_map[numeric_expr.NegationExpression] = _prop_bnds_leaf_to_root_NegationExpression
-_prop_bnds_leaf_to_root_map[numeric_expr.UnaryFunctionExpression] = _prop_bnds_leaf_to_root_UnaryFunctionExpression
-_prop_bnds_leaf_to_root_map[numeric_expr.LinearExpression] = _prop_bnds_leaf_to_root_SumExpression
-=======
 _prop_bnds_leaf_to_root_map[
     numeric_expr.ProductExpression
 ] = _prop_bnds_leaf_to_root_ProductExpression
@@ -513,8 +474,7 @@
 ] = _prop_bnds_leaf_to_root_UnaryFunctionExpression
 _prop_bnds_leaf_to_root_map[
     numeric_expr.LinearExpression
-] = _prop_bnds_leaf_to_root_LinearExpression
->>>>>>> 63a3c602
+] = _prop_bnds_leaf_to_root_SumExpression
 _prop_bnds_leaf_to_root_map[numeric_expr.AbsExpression] = _prop_bnds_leaf_to_root_abs
 
 _prop_bnds_leaf_to_root_map[
@@ -602,7 +562,6 @@
         is more conservative).
     """
     # first accumulate bounds
-<<<<<<< HEAD
     bnds = (0, 0)
     accumulated_bounds = [bnds]
     for arg in node.args:
@@ -610,60 +569,6 @@
         accumulated_bounds.append(bnds)
 
     # Tighten based on parent (this) node
-=======
-    accumulated_bounds = list()
-    accumulated_bounds.append(bnds_dict[node.arg(0)])
-    lb0, ub0 = bnds_dict[node]
-    for i in range(1, node.nargs()):
-        _lb0, _ub0 = accumulated_bounds[i - 1]
-        _lb1, _ub1 = bnds_dict[node.arg(i)]
-        accumulated_bounds.append(interval.add(_lb0, _ub0, _lb1, _ub1))
-    if lb0 > accumulated_bounds[node.nargs() - 1][0]:
-        accumulated_bounds[node.nargs() - 1] = (
-            lb0,
-            accumulated_bounds[node.nargs() - 1][1],
-        )
-    if ub0 < accumulated_bounds[node.nargs() - 1][1]:
-        accumulated_bounds[node.nargs() - 1] = (
-            accumulated_bounds[node.nargs() - 1][0],
-            ub0,
-        )
-
-    for i in reversed(range(1, node.nargs())):
-        lb0, ub0 = accumulated_bounds[i]
-        lb1, ub1 = accumulated_bounds[i - 1]
-        lb2, ub2 = bnds_dict[node.arg(i)]
-        _lb1, _ub1 = interval.sub(lb0, ub0, lb2, ub2)
-        _lb2, _ub2 = interval.sub(lb0, ub0, lb1, ub1)
-        if _lb1 > lb1:
-            lb1 = _lb1
-        if _ub1 < ub1:
-            ub1 = _ub1
-        if _lb2 > lb2:
-            lb2 = _lb2
-        if _ub2 < ub2:
-            ub2 = _ub2
-        accumulated_bounds[i - 1] = (lb1, ub1)
-        bnds_dict[node.arg(i)] = (lb2, ub2)
-    lb, ub = bnds_dict[node.arg(0)]
-    _lb, _ub = accumulated_bounds[0]
-    if _lb > lb:
-        lb = _lb
-    if _ub < ub:
-        ub = _ub
-    bnds_dict[node.arg(0)] = (lb, ub)
-
-
-def _prop_bnds_root_to_leaf_LinearExpression(
-    node: numeric_expr.LinearExpression, bnds_dict: ComponentMap, feasibility_tol: float
-):
-    """
-    This is very similar to SumExpression.
-    """
-    # first accumulate bounds
-    accumulated_bounds = list()
-    accumulated_bounds.append(bnds_dict[node.constant])
->>>>>>> 63a3c602
     lb0, ub0 = bnds_dict[node]
     if lb0 > bnds[0]:
         bnds = (lb0, bnds[1])
@@ -686,15 +591,8 @@
             lb2 = _lb2
         if _ub2 < ub2:
             ub2 = _ub2
-<<<<<<< HEAD
         lb0, ub0 = lb1, ub1
         bnds_dict[arg] = (lb2, ub2)
-=======
-        accumulated_bounds[i] = (lb1, ub1)
-        bnds_dict[v] = interval.div(
-            lb2, ub2, *coef_bnds, feasibility_tol=feasibility_tol
-        )
->>>>>>> 63a3c602
 
 
 def _prop_bnds_root_to_leaf_DivisionExpression(node, bnds_dict, feasibility_tol):
@@ -1134,16 +1032,6 @@
 
 
 _prop_bnds_root_to_leaf_map = dict()
-<<<<<<< HEAD
-_prop_bnds_root_to_leaf_map[numeric_expr.ProductExpression] = _prop_bnds_root_to_leaf_ProductExpression
-_prop_bnds_root_to_leaf_map[numeric_expr.DivisionExpression] = _prop_bnds_root_to_leaf_DivisionExpression
-_prop_bnds_root_to_leaf_map[numeric_expr.PowExpression] = _prop_bnds_root_to_leaf_PowExpression
-_prop_bnds_root_to_leaf_map[numeric_expr.SumExpression] = _prop_bnds_root_to_leaf_SumExpression
-_prop_bnds_root_to_leaf_map[numeric_expr.MonomialTermExpression] = _prop_bnds_root_to_leaf_ProductExpression
-_prop_bnds_root_to_leaf_map[numeric_expr.NegationExpression] = _prop_bnds_root_to_leaf_NegationExpression
-_prop_bnds_root_to_leaf_map[numeric_expr.UnaryFunctionExpression] = _prop_bnds_root_to_leaf_UnaryFunctionExpression
-_prop_bnds_root_to_leaf_map[numeric_expr.LinearExpression] = _prop_bnds_root_to_leaf_SumExpression
-=======
 _prop_bnds_root_to_leaf_map[
     numeric_expr.ProductExpression
 ] = _prop_bnds_root_to_leaf_ProductExpression
@@ -1167,8 +1055,7 @@
 ] = _prop_bnds_root_to_leaf_UnaryFunctionExpression
 _prop_bnds_root_to_leaf_map[
     numeric_expr.LinearExpression
-] = _prop_bnds_root_to_leaf_LinearExpression
->>>>>>> 63a3c602
+] = _prop_bnds_root_to_leaf_SumExpression
 _prop_bnds_root_to_leaf_map[numeric_expr.AbsExpression] = _prop_bnds_root_to_leaf_abs
 
 _prop_bnds_root_to_leaf_map[
@@ -1265,22 +1152,6 @@
             self.bnds_dict[node] = (val, val)
             return True, None
 
-<<<<<<< HEAD
-=======
-        if node.__class__ is numeric_expr.LinearExpression:
-            const_val = value(node.constant)
-            self.bnds_dict[node.constant] = (const_val, const_val)
-            for coef in node.linear_coefs:
-                coef_val = value(coef)
-                self.bnds_dict[coef] = (coef_val, coef_val)
-            for v in node.linear_vars:
-                self.visiting_potential_leaf(v)
-            _prop_bnds_leaf_to_root_LinearExpression(
-                node, self.bnds_dict, self.feasibility_tol
-            )
-            return True, None
-
->>>>>>> 63a3c602
         if node.__class__ is numeric_expr.ExternalFunctionExpression:
             # TODO: provide some mechanism for users to provide interval
             # arithmetic callback functions for general external
@@ -1403,17 +1274,6 @@
                 )
             return True, None
 
-<<<<<<< HEAD
-=======
-        if node.__class__ is numeric_expr.LinearExpression:
-            _prop_bnds_root_to_leaf_LinearExpression(
-                node, self.bnds_dict, self.feasibility_tol
-            )
-            for v in node.linear_vars:
-                self.visiting_potential_leaf(v)
-            return True, None
-
->>>>>>> 63a3c602
         if node.__class__ is numeric_expr.ExternalFunctionExpression:
             return True, None
 
