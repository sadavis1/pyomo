--- conflicted
+++ resolved
@@ -221,173 +221,6 @@
                                                            solve_data.primal_bound, solve_data.dual_bound, solve_data.rel_gap,
                                                            get_main_elapsed_time(solve_data.timing)))
 
-<<<<<<< HEAD
-=======
-
-def handle_main_other_conditions(main_mip, main_mip_results, solve_data, config):
-    """This function handles the result of the latest iteration of solving the MIP problem (given any of a few
-    edge conditions, such as if the solution is neither infeasible nor optimal).
-
-    Parameters
-    ----------
-    main_mip : Pyomo model
-        The MIP main problem.
-    main_mip_results : SolverResults
-        Results from solving the MIP problem.
-    solve_data : MindtPySolveData
-        Data container that holds solve-instance data.
-    config : ConfigBlock
-        The specific configurations for MindtPy.
-
-    Raises
-    ------
-    ValueError
-        MindtPy unable to handle MILP main termination condition.
-    """
-    if main_mip_results.solver.termination_condition is tc.infeasible:
-        handle_main_infeasible(main_mip, solve_data, config)
-    elif main_mip_results.solver.termination_condition is tc.unbounded:
-        temp_results = handle_main_unbounded(main_mip, solve_data, config)
-    elif main_mip_results.solver.termination_condition is tc.infeasibleOrUnbounded:
-        temp_results = handle_main_unbounded(main_mip, solve_data, config)
-        if temp_results.solver.termination_condition is tc.infeasible:
-            handle_main_infeasible(main_mip, solve_data, config)
-    elif main_mip_results.solver.termination_condition is tc.maxTimeLimit:
-        handle_main_max_timelimit(
-            main_mip, main_mip_results, solve_data, config)
-        solve_data.results.solver.termination_condition = tc.maxTimeLimit
-    elif main_mip_results.solver.termination_condition is tc.feasible or \
-        (main_mip_results.solver.termination_condition is tc.other and
-          main_mip_results.solution.status is SolutionStatus.feasible):
-        # load the solution and suppress the warning message by setting
-        # solver status to ok.
-        MindtPy = main_mip.MindtPy_utils
-        config.logger.info(
-            'MILP solver reported feasible solution, '
-            'but not guaranteed to be optimal.')
-        copy_var_list_values(
-            main_mip.MindtPy_utils.variable_list,
-            solve_data.working_model.MindtPy_utils.variable_list,
-            config)
-        update_suboptimal_dual_bound(solve_data, main_mip_results)
-        config.logger.info(solve_data.log_formatter.format(solve_data.mip_iter, 'MILP', value(MindtPy.mip_obj.expr),
-                                                           solve_data.primal_bound, solve_data.dual_bound, solve_data.rel_gap,
-                                                           get_main_elapsed_time(solve_data.timing)))
-    else:
-        raise ValueError(
-            'MindtPy unable to handle MILP main termination condition '
-            'of %s. Solver message: %s' %
-            (main_mip_results.solver.termination_condition, main_mip_results.solver.message))
-
-
-def handle_main_infeasible(main_mip, solve_data, config):
-    """This function handles the result of the latest iteration of solving
-    the MIP problem given an infeasible solution.
-
-    Parameters
-    ----------
-    main_mip : Pyomo model
-        The MIP main problem.
-    solve_data : MindtPySolveData
-        Data container that holds solve-instance data.
-    config : ConfigBlock
-        The specific configurations for MindtPy.
-    """
-    config.logger.info(
-        'MILP main problem is infeasible. '
-        'Problem may have no more feasible '
-        'binary configurations.')
-    if solve_data.mip_iter == 1:
-        config.logger.warning(
-            'MindtPy initialization may have generated poor '
-            'quality cuts.')
-    # TODO no-good cuts for single tree case
-    # set optimistic bound to infinity
-    # TODO: can we remove the following line?
-    # solve_data.dual_bound_progress.append(solve_data.dual_bound)
-    config.logger.info(
-        'MindtPy exiting due to MILP main problem infeasibility.')
-    if solve_data.results.solver.termination_condition is None:
-        if (solve_data.primal_bound == float('inf') and solve_data.objective_sense == minimize) or (solve_data.primal_bound == float('-inf') and solve_data.objective_sense == maximize):
-            solve_data.results.solver.termination_condition = tc.infeasible
-        else:
-            solve_data.results.solver.termination_condition = tc.feasible
-
-
-def handle_main_max_timelimit(main_mip, main_mip_results, solve_data, config):
-    """This function handles the result of the latest iteration of solving the MIP problem
-    given that solving the MIP takes too long.
-
-    Parameters
-    ----------
-    main_mip : Pyomo model
-        The MIP main problem.
-    main_mip_results : [type]
-        Results from solving the MIP main subproblem.
-    solve_data : MindtPySolveData
-        Data container that holds solve-instance data.
-    config : ConfigBlock
-        The specific configurations for MindtPy.
-    """
-    # TODO if we have found a valid feasible solution, we take that, if not, we can at least use the dual bound
-    MindtPy = main_mip.MindtPy_utils
-    config.logger.info(
-        'Unable to optimize MILP main problem '
-        'within time limit. '
-        'Using current solver feasible solution.')
-    copy_var_list_values(
-        main_mip.MindtPy_utils.variable_list,
-        solve_data.working_model.MindtPy_utils.variable_list,
-        config)
-    update_suboptimal_dual_bound(solve_data, main_mip_results)
-    config.logger.info(solve_data.log_formatter.format(solve_data.mip_iter, 'MILP', value(MindtPy.mip_obj.expr),
-                                                       solve_data.primal_bound, solve_data.dual_bound, solve_data.rel_gap,
-                                                       get_main_elapsed_time(solve_data.timing)))
-
-
-def handle_main_unbounded(main_mip, solve_data, config):
-    """This function handles the result of the latest iteration of solving the MIP 
-    problem given an unbounded solution due to the relaxation.
-
-    Parameters
-    ----------
-    main_mip : Pyomo model
-        The MIP main problem.
-    solve_data : MindtPySolveData
-        Data container that holds solve-instance data.
-    config : ConfigBlock
-        The specific configurations for MindtPy.
-
-    Returns
-    -------
-    main_mip_results : SolverResults
-        The results of the bounded main problem.
-    """
-    # Solution is unbounded. Add an arbitrary bound to the objective and resolve.
-    # This occurs when the objective is nonlinear. The nonlinear objective is moved
-    # to the constraints, and deactivated for the linear main problem.
-    MindtPy = main_mip.MindtPy_utils
-    config.logger.warning(
-        'main MILP was unbounded. '
-        'Resolving with arbitrary bound values of (-{0:.10g}, {0:.10g}) on the objective. '
-        'You can change this bound with the option obj_bound.'.format(config.obj_bound))
-    MindtPy.objective_bound = Constraint(
-        expr=(-config.obj_bound, MindtPy.mip_obj.expr, config.obj_bound))
-    mainopt = SolverFactory(config.mip_solver)
-    if isinstance(mainopt, PersistentSolver):
-        mainopt.set_instance(main_mip)
-    set_solver_options(mainopt, solve_data, config, solver_type='mip')
-    with SuppressInfeasibleWarning():
-        main_mip_results = mainopt.solve(main_mip,
-                                         tee=config.mip_solver_tee,
-                                         load_solutions=False,
-                                         **config.mip_solver_args)
-        if len(main_mip_results.solution) > 0:
-                solve_data.mip.solutions.load_from(main_mip_results)
-    return main_mip_results
-
-
->>>>>>> da489774
 def handle_regularization_main_tc(main_mip, main_mip_results, solve_data, config):
     """Handles the result of the latest FP iteration of solving the regularization main problem.
 
