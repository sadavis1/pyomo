#  ___________________________________________________________________________
#
#  Pyomo: Python Optimization Modeling Objects
#  Copyright 2017 National Technology and Engineering Solutions of Sandia, LLC
#  Under the terms of Contract DE-NA0003525 with National Technology and
#  Engineering Solutions of Sandia, LLC, the U.S. Government retains certain
#  rights in this software.
#  This software is distributed under the 3-clause BSD License.
#  ___________________________________________________________________________

import itertools
from pyomo.environ import SolverFactory
from pyomo.core.base.var import Var
from pyomo.core.base.constraint import Constraint
from pyomo.core.base.objective import Objective
from pyomo.core.expr.visitor import identify_variables
from pyomo.common.collections import ComponentSet
from pyomo.util.calc_var_value import calculate_variable_from_constraint
from pyomo.util.subsystems import (
    create_subsystem_block,
    TemporarySubsystemManager,
)
from pyomo.contrib.pynumero.interfaces.pyomo_nlp import PyomoNLP
from pyomo.contrib.pynumero.interfaces.external_grey_box import (
    ExternalGreyBoxModel,
)
from pyomo.contrib.incidence_analysis.util import (
    generate_strongly_connected_components,
)
import numpy as np
import scipy.sparse as sps


def _dense_to_full_sparse(matrix):
    """
    Used to convert a dense matrix (2d NumPy array) to SciPy sparse matrix
    with explicit coordinates for every entry, including zeros. This is
    used because _ExternalGreyBoxAsNLP methods rely on receiving sparse
    matrices where sparsity structure does not change between calls.
    This is difficult to achieve for matrices obtained via the implicit
    function theorem unless an entry is returned for every coordinate
    of the matrix.

    Note that this does not mean that the Hessian of the entire NLP will
    be dense, only that the block corresponding to this external model
    will be dense.
    """
    # TODO: Allow methods to hard-code Jacobian/Hessian sparsity structure
    # in the case it is known a priori.
    # TODO: Decompose matrices to infer maximum fill-in sparsity structure.
    nrow, ncol = matrix.shape
    row = []
    col = []
    data = []
    for i, j in itertools.product(range(nrow), range(ncol)):
        row.append(i)
        col.append(j)
        data.append(matrix[i,j])
    row = np.array(row)
    col = np.array(col)
    data = np.array(data)
    return sps.coo_matrix((data, (row, col)), shape=(nrow, ncol))


def get_hessian_of_constraint(constraint, wrt1=None, wrt2=None, nlp=None):
    constraints = [constraint]
    if wrt1 is None and wrt2 is None:
        variables = list(identify_variables(constraint.expr, include_fixed=False))
        wrt1 = variables
        wrt2 = variables
    elif wrt1 is not None and wrt2 is not None:
        variables = wrt1 + wrt2
    elif wrt1 is not None: # but wrt2 is None
        wrt2 = wrt1
        variables = wrt1
    else:
        # wrt2 is not None and wrt1 is None
        wrt1 = wrt2
        variables = wrt1

    if nlp is None:
        block = create_subsystem_block(constraints, variables=variables)
        # Could fix input_vars so I don't evaluate the Hessian with respect
        # to variables I don't care about...

        # HUGE HACK: Variables not included in a constraint are not written
        # to the nl file, so we cannot take the derivative with respect to
        # them, even though we know this derivative is zero. To work around,
        # we make sure all variables appear on the block in the form of a
        # dummy constraint. Then we can take derivatives of any constraint
        # with respect to them. Conveniently, the extract_submatrix_
        # call deals with extracting the variables and constraint we care
        # about, in the proper order.
        block._dummy_var = Var()
        block._dummy_con = Constraint(expr=sum(variables) == block._dummy_var)
        block._obj = Objective(expr=0.0)
        nlp = PyomoNLP(block)

    saved_duals = nlp.get_duals()
    saved_obj_factor = nlp.get_obj_factor()
    temp_duals = np.zeros(len(saved_duals))

    # NOTE: This makes some assumption about how the Lagrangian is constructed.
    # TODO: Define the convention we assume and convert if necessary.
    idx = nlp.get_constraint_indices(constraints)[0]
    temp_duals[idx] = 1.0
    nlp.set_duals(temp_duals)
    nlp.set_obj_factor(0.0)

    # NOTE: The returned matrix preserves explicit zeros. I.e. it contains
    # coordinates for every entry that could possibly be nonzero.
    submatrix = nlp.extract_submatrix_hessian_lag(wrt1, wrt2)

    nlp.set_obj_factor(saved_obj_factor)
    nlp.set_duals(saved_duals)
    return submatrix


class ExternalPyomoModel(ExternalGreyBoxModel):
    """
    This is an ExternalGreyBoxModel used to create an external model
    from existing Pyomo components. Given a system of variables and
    equations partitioned into "input" and "external" variables and
    "residual" and "external" equations, this class computes the
    residual of the "residual equations," as well as their Jacobian
    and Hessian, as a function of only the inputs.

    Pyomo components:
        f(x, y) == 0 # "Residual equations"
        g(x, y) == 0 # "External equations", dim(g) == dim(y)

    Effective constraint seen by this "external model":
        F(x) == f(x, y(x)) == 0
        where y(x) solves g(x, y) == 0

    """

    def __init__(self,
            input_vars,
            external_vars,
            residual_cons,
            external_cons,
            solver=None,
            ):
        if solver is None:
            solver = SolverFactory("ipopt")
        self._solver = solver

        # We only need this block to construct the NLP, which wouldn't
        # be necessary if we could compute Hessians of Pyomo constraints.
        self._block = create_subsystem_block(
                residual_cons+external_cons,
                input_vars+external_vars,
                )
        self._block._obj = Objective(expr=0.0)
        self._nlp = PyomoNLP(self._block)

        self._scc_list = list(generate_strongly_connected_components(
            external_cons, variables=external_vars
        ))

        assert len(external_vars) == len(external_cons)

        self.input_vars = input_vars
        self.external_vars = external_vars
        self.residual_cons = residual_cons
        self.external_cons = external_cons

        self.residual_con_multipliers = [None for _ in residual_cons]
        self.residual_scaling_factors = None

    def n_inputs(self):
        return len(self.input_vars)

    def n_equality_constraints(self):
        return len(self.residual_cons)

    # I would like to try to get by without using the following "name" methods.
    def input_names(self):
        return ["input_%i" % i for i in range(self.n_inputs())]
    def equality_constraint_names(self):
        return ["residual_%i" % i for i in range(self.n_equality_constraints())]

    def set_input_values(self, input_values):
        solver = self._solver
        external_cons = self.external_cons
        external_vars = self.external_vars
        input_vars = self.input_vars

        for var, val in zip(input_vars, input_values):
            var.set_value(val)

        for block, inputs in self._scc_list:
            if len(block.vars) == 1:
                calculate_variable_from_constraint(
                    block.vars[0], block.cons[0]
                )
            else:
                with TemporarySubsystemManager(to_fix=inputs):
                    solver.solve(block)

        # Send updated variable values to NLP for dervative evaluation
        primals = self._nlp.get_primals()
        to_update = input_vars + external_vars
        indices = self._nlp.get_primal_indices(to_update)
        values = np.fromiter((var.value for var in to_update), float)
        primals[indices] = values
        self._nlp.set_primals(primals)

    def set_equality_constraint_multipliers(self, eq_con_multipliers):
        """
        Sets multipliers for residual equality constraints seen by the
        outer solver.

        """
        for i, val in enumerate(eq_con_multipliers):
            self.residual_con_multipliers[i] = val

    def set_external_constraint_multipliers(self, eq_con_multipliers):
        eq_con_multipliers = np.array(eq_con_multipliers)
        external_multipliers = self.calculate_external_constraint_multipliers(
            eq_con_multipliers,
        )
        multipliers = np.concatenate((eq_con_multipliers, external_multipliers))
        cons = self.residual_cons + self.external_cons
        n_con = len(cons)
        assert n_con == self._nlp.n_constraints()
        duals = np.zeros(n_con)
        indices = self._nlp.get_constraint_indices(cons)
        duals[indices] = multipliers
        self._nlp.set_duals(duals)

    def calculate_external_constraint_multipliers(self, resid_multipliers):
        """
        Calculates the multipliers of the external constraints from the
        multipliers of the residual constraints (which are provided by
        the "outer" solver).

        """
        # NOTE: This method implicitly relies on the value of inputs stored
        # in the nlp. Should we also rely on the multiplier that are in
        # the nlp?
        # We would then need to call nlp.set_duals twice. Once with the
        # residual multipliers and once with the full multipliers.
        # I like the current approach better for now.
        nlp = self._nlp
        y = self.external_vars
        f = self.residual_cons
        g = self.external_cons
        jfy = nlp.extract_submatrix_jacobian(y, f)
        jgy = nlp.extract_submatrix_jacobian(y, g)

        jgy_t = jgy.transpose()
        jfy_t = jfy.transpose()
        dfdg = - sps.linalg.splu(jgy_t.tocsc()).solve(jfy_t.toarray())
        resid_multipliers = np.array(resid_multipliers)
        external_multipliers = dfdg.dot(resid_multipliers)
        return external_multipliers

    def get_full_space_lagrangian_hessians(self):
        """
        Calculates terms of Hessian of full-space Lagrangian due to
        external and residual constraints. Note that multipliers are
        set by set_equality_constraint_multipliers. These matrices
        are used to calculate the Hessian of the reduced-space
        Lagrangian.

        """
        nlp = self._nlp
        x = self.input_vars
        y = self.external_vars
        hlxx = nlp.extract_submatrix_hessian_lag(x, x)
        hlxy = nlp.extract_submatrix_hessian_lag(x, y)
        hlyy = nlp.extract_submatrix_hessian_lag(y, y)
        return hlxx, hlxy, hlyy

    def calculate_reduced_hessian_lagrangian(self, hlxx, hlxy, hlyy):
        """
        Performs the matrix multiplications necessary to get the
        reduced space Hessian-of-Lagrangian term from the full-space
        terms.

        """
        # Converting to dense is faster for the distillation
        # example. Does this make sense?
        hlxx = hlxx.toarray()
        hlxy = hlxy.toarray()
        hlyy = hlyy.toarray()
        dydx = self.evaluate_jacobian_external_variables()
        term1 = hlxx
        prod = hlxy.dot(dydx)
        term2 = prod + prod.transpose()
        term3 = hlyy.dot(dydx).transpose().dot(dydx)
        hess_lag = term1 + term2 + term3
        return hess_lag

    def evaluate_equality_constraints(self):
        return self._nlp.extract_subvector_constraints(self.residual_cons)

    def evaluate_jacobian_equality_constraints(self):
        nlp = self._nlp
        x = self.input_vars
        y = self.external_vars
        f = self.residual_cons
        g = self.external_cons
        jfx = nlp.extract_submatrix_jacobian(x, f)
        jfy = nlp.extract_submatrix_jacobian(y, f)
        jgx = nlp.extract_submatrix_jacobian(x, g)
        jgy = nlp.extract_submatrix_jacobian(y, g)

        nf = len(f)
        nx = len(x)
        n_entries = nf*nx

        # TODO: Does it make sense to cast dydx to a sparse matrix?
        # My intuition is that it does only if jgy is "decomposable"
        # in the strongly connected component sense, which is probably
        # not usually the case.
        dydx = -1 * sps.linalg.splu(jgy.tocsc()).solve(jgx.toarray())
        # NOTE: PyNumero block matrices require this to be a sparse matrix
        # that contains coordinates for every entry that could possibly
        # be nonzero. Here, this is all of the entries.
        dfdx = jfx + jfy.dot(dydx)

        return _dense_to_full_sparse(dfdx)

    def evaluate_jacobian_external_variables(self):
        nlp = self._nlp
        x = self.input_vars
        y = self.external_vars
        g = self.external_cons
        jgx = nlp.extract_submatrix_jacobian(x, g)
        jgy = nlp.extract_submatrix_jacobian(y, g)
        jgy_csc = jgy.tocsc()
        dydx = -1 * sps.linalg.splu(jgy_csc).solve(jgx.toarray())
        return dydx

    def evaluate_hessian_external_variables(self):
        nlp = self._nlp
        x = self.input_vars
        y = self.external_vars
        g = self.external_cons
        jgx = nlp.extract_submatrix_jacobian(x, g)
        jgy = nlp.extract_submatrix_jacobian(y, g)
        jgy_csc = jgy.tocsc()
        jgy_fact = sps.linalg.splu(jgy_csc)
        dydx = -1 * jgy_fact.solve(jgx.toarray())

        ny = len(y)
        nx = len(x)

        hgxx = np.array([
            get_hessian_of_constraint(con, x, nlp=nlp).toarray() for con in g
            ])
        hgxy = np.array([
            get_hessian_of_constraint(con, x, y, nlp=nlp).toarray() for con in g
            ])
        hgyy = np.array([
            get_hessian_of_constraint(con, y, nlp=nlp).toarray() for con in g
            ])

        # This term is sparse, but we do not exploit it.
        term1 = hgxx

        # This is what we want.
        # prod[i,j,k] = sum(hgxy[i,:,j] * dydx[:,k])
        prod = hgxy.dot(dydx)
        # Swap the second and third axes of the tensor
        term2 = prod + prod.transpose((0, 2, 1))
        # The term2 tensor could have some sparsity worth exploiting.

        # matrix.dot(tensor) is not what we want, so we reverse the order of the
        # product. Exploit symmetry of hgyy to only perform one transpose.
        term3 = hgyy.dot(dydx).transpose((0, 2, 1)).dot(dydx)

        rhs = term1 + term2 + term3

        rhs.shape = (ny, nx*nx)
        sol = jgy_fact.solve(rhs)
        sol.shape = (ny, nx, nx)
        d2ydx2 = -sol

        return d2ydx2

    def evaluate_hessians_of_residuals(self):
        """
        This method computes the Hessian matrix of each equality
        constraint individually, rather than the sum of Hessians
        times multipliers.
        """
        nlp = self._nlp
        x = self.input_vars
        y = self.external_vars
        f = self.residual_cons
        g = self.external_cons
        jfx = nlp.extract_submatrix_jacobian(x, f)
        jfy = nlp.extract_submatrix_jacobian(y, f)

        dydx = self.evaluate_jacobian_external_variables()

        ny = len(y)
        nf = len(f)
        nx = len(x)

        hfxx = np.array([
            get_hessian_of_constraint(con, x, nlp=nlp).toarray() for con in f
            ])
        hfxy = np.array([
            get_hessian_of_constraint(con, x, y, nlp=nlp).toarray() for con in f
            ])
        hfyy = np.array([
            get_hessian_of_constraint(con, y, nlp=nlp).toarray() for con in f
            ])

        d2ydx2 = self.evaluate_hessian_external_variables()

        term1 = hfxx
        prod = hfxy.dot(dydx)
        term2 = prod + prod.transpose((0, 2, 1))
        term3 = hfyy.dot(dydx).transpose((0, 2, 1)).dot(dydx)

        d2ydx2.shape = (ny, nx*nx)
        term4 = jfy.dot(d2ydx2)
        term4.shape = (nf, nx, nx)

        d2fdx2 = term1 + term2 + term3 + term4
        return d2fdx2

    def evaluate_hessian_equality_constraints(self):
        """
        This method actually evaluates the sum of Hessians times
        multipliers, i.e. the term in the Hessian of the Lagrangian
        due to these equality constraints.

        """
        # External multipliers must be calculated after both primals and duals
        # are set, and are only necessary for this Hessian calculation.
        # We know this Hessian calculation wants to use the most recently
        # set primals and duals, so we can safely calculate external
        # multipliers here.
        eq_con_multipliers = self.residual_con_multipliers
        self.set_external_constraint_multipliers(eq_con_multipliers)

        # These are full-space Hessian-of-Lagrangian terms
        hlxx, hlxy, hlyy = self.get_full_space_lagrangian_hessians()

        # These terms can be used to calculate the corresponding
        # Hessian-of-Lagrangian term in the full space.
        hess_lag = self.calculate_reduced_hessian_lagrangian(hlxx, hlxy, hlyy)
        sparse = _dense_to_full_sparse(hess_lag)
        return sps.tril(sparse)

    def set_equality_constraint_scaling_factors(self, scaling_factors):
<<<<<<< HEAD
        """ 
=======
        """
>>>>>>> a1d7f17c
        """
        self.residual_scaling_factors = np.array(scaling_factors)

    def get_equality_constraint_scaling_factors(self):
        return self.residual_scaling_factors<|MERGE_RESOLUTION|>--- conflicted
+++ resolved
@@ -451,11 +451,7 @@
         return sps.tril(sparse)
 
     def set_equality_constraint_scaling_factors(self, scaling_factors):
-<<<<<<< HEAD
-        """ 
-=======
-        """
->>>>>>> a1d7f17c
+        """
         """
         self.residual_scaling_factors = np.array(scaling_factors)
 
