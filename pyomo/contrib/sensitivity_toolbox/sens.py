# ______________________________________________________________________________
#
# Pyomo: Python Optimization Modeling Objects
# Copyright 2017 National Technology and Engineering Solutions of Sandia, LLC
# Under the terms of Contract DE-NA0003525 with National Technology and
# Engineering Solutions of Sandia, LLC, the U.S. Government retains certain
# rights in this software.
# This software is distributed under the 3-clause BSD License
# ______________________________________________________________________________
from pyomo.environ import (
<<<<<<< HEAD
    Param, Var, Block, ComponentMap, Objective, Constraint,
    ConstraintList, Suffix, value,
)
=======
        Param,
        Var,
        Block,
        ComponentMap,
        Objective,
        Constraint,
        ConstraintList,
        Suffix,
        value,
        ComponentUID,
        )
>>>>>>> cd1e4bae

from pyomo.common.sorting import sorted_robust
from pyomo.core.expr.current import ExpressionReplacementVisitor

from pyomo.common.modeling import unique_component_name
from pyomo.common.deprecation import deprecated
from pyomo.common.tempfiles import TempfileManager
from pyomo.opt import SolverFactory, SolverStatus
from pyomo.contrib.sensitivity_toolbox.k_aug import K_augInterface, InTempDir
import logging
import os
import io
import shutil
from pyomo.common.dependencies import (
    numpy as np, numpy_available
    )
from pyomo.common.dependencies import scipy, scipy_available

logger = logging.getLogger('pyomo.contrib.sensitivity_toolbox')

@deprecated("The sipopt function has been deprecated. Use the sensitivity_calculation() "
            "function with method='sipopt' to access this functionality.",
            logger='pyomo.contrib.sensitivity_toolbox',
            version='TBD')
def sipopt(instance, paramSubList, perturbList,
           cloneModel=True, tee=False, keepfiles=False,
           streamSoln=False):
    m = sensitivity_calculation('sipopt', instance, paramSubList, perturbList,
         cloneModel, tee, keepfiles, solver_options=None)

    return m

@deprecated("The kaug function has been deprecated. Use the sensitivity_calculation() "
            "function with method='k_aug' to access this functionality.", 
            logger='pyomo.contrib.sensitivity_toolbox',
            version='TBD')
def kaug(instance, paramSubList, perturbList,
         cloneModel=True, tee=False, keepfiles=False, solver_options=None,
         streamSoln=False):
    m = sensitivity_calculation('k_aug', instance, paramSubList, perturbList,
         cloneModel, tee, keepfiles, solver_options)

    return m

_SIPOPT_SUFFIXES = {
        'sens_state_0': Suffix.EXPORT,
        # ^ Not sure what this suffix does -RBP
        'sens_state_1': Suffix.EXPORT,
        'sens_state_value_1': Suffix.EXPORT,
        'sens_init_constr': Suffix.EXPORT,

        'sens_sol_state_1': Suffix.IMPORT,
        'sens_sol_state_1_z_L': Suffix.IMPORT,
        'sens_sol_state_1_z_U': Suffix.IMPORT,
        }

_K_AUG_SUFFIXES = {
        'ipopt_zL_out': Suffix.IMPORT,
        'ipopt_zU_out': Suffix.IMPORT,
        'ipopt_zL_in': Suffix.EXPORT,
        'ipopt_zU_in': Suffix.EXPORT,
        'dual': Suffix.IMPORT_EXPORT,
        'dcdp': Suffix.EXPORT,
        'DeltaP': Suffix.EXPORT,
        }

def _add_sensitivity_suffixes(block):
    suffix_dict = {}
    suffix_dict.update(_SIPOPT_SUFFIXES)
    suffix_dict.update(_K_AUG_SUFFIXES)
    for name, direction in suffix_dict.items():
        if block.component(name) is None:
            # Only add suffix if it doesn't already exist.
            # If something of this name does already exist, just
            # assume it is the proper suffix and move on.
            block.add_component(name, Suffix(direction=direction))

class _NotAnIndex(object):
    pass

def _generate_component_items(components):
    if type(components) not in {list, tuple}:
        components = (components,)
    for comp in components:
        if comp.is_indexed():
            for idx in sorted_robust(comp):
                yield idx, comp[idx]
        else:
            yield _NotAnIndex, comp

def sensitivity_calculation(method, instance, paramList, perturbList,
         cloneModel=True, tee=False, keepfiles=False, solver_options=None):
    """This function accepts a Pyomo ConcreteModel, a list of parameters, and
    their corresponding perturbation list. The model is then augmented with
    dummy constraints required to call sipopt or k_aug to get an approximation
    of the perturbed solution.
    
    Parameters
    ----------
    method: string
        'sipopt' or 'k_aug'
    instance: Block
        pyomo block or model object
    paramSubList: list
        list of mutable parameters or fixed variables
    perturbList: list
        list of perturbed parameter values
    cloneModel: bool, optional
        indicator to clone the model. If set to False, the original
        model will be altered
    tee: bool, optional
        indicator to stream solver log
    keepfiles: bool, optional
        preserve solver interface files
    solver_options: dict, optional
        Provides options to the solver (also the name of an attribute)
    
    Returns
    -------
    The model that was manipulated by the sensitivity interface

    """
    
    sens = SensitivityInterface(instance, clone_model=cloneModel)
    sens.setup_sensitivity(paramList)

    m = sens.model_instance
    
    if method not in {"k_aug", "sipopt"}:
        raise ValueError("Only methods 'k_aug' and 'sipopt' are supported'")
    
    if method == 'k_aug':
        k_aug = SolverFactory('k_aug', solver_io='nl')
        dot_sens = SolverFactory('dot_sens', solver_io='nl')
        ipopt = SolverFactory('ipopt', solver_io='nl')

        k_aug_interface = K_augInterface(k_aug=k_aug, dot_sens=dot_sens)

        ipopt.solve(m, tee=tee)
        m.ipopt_zL_in.update(m.ipopt_zL_out)  #: important!
        m.ipopt_zU_in.update(m.ipopt_zU_out)  #: important!    

        k_aug.options['dsdp_mode'] = ""  #: sensitivity mode!
        k_aug_interface.k_aug(m, tee=tee)

    sens.perturb_parameters(perturbList)

    if method == 'sipopt':
        ipopt_sens = SolverFactory('ipopt_sens', solver_io='nl')
        ipopt_sens.options['run_sens'] = 'yes'

        # Send the model to ipopt_sens and collect the solution
        results = ipopt_sens.solve(m, keepfiles=keepfiles, tee=tee)

    elif method == 'k_aug':
        dot_sens.options["dsdp_mode"] = ""
        k_aug_interface.dot_sens(m, tee=tee)

    return m

def get_dsdp(model, theta_names, theta, tee=False):
    """This function calculates gradient vector of the variables
        with respect to the parameters (theta_names).

    e.g) min f:  p1*x1+ p2*(x2^2) + p1*p2
         s.t  c1: x1 + x2 = p1
              c2: x2 + x3 = p2
              0 <= x1, x2, x3 <= 10
              p1 = 10
              p2 = 5
    the function retuns dx/dp and dp/dp, and column orders.

    The following terms are used to define the output dimensions:
    Ncon   = number of constraints
    Nvar   = number of variables (Nx + Ntheta)
    Nx     = number of decision (primal) variables
    Ntheta = number of uncertain parameters.

    Parameters
    ----------
    model: Pyomo ConcreteModel
        model should include an objective function
    theta_names: list of strings
        List of Var names
    theta: dict
        Estimated parameters e.g) from parmest
    tee: bool, optional
        Indicates that ef solver output should be teed

    Returns
    -------
    dsdp: scipy.sparse.csr.csr_matrix
        Ntheta by Nvar size sparse matrix. A Jacobian matrix of the
        (decision variables, parameters) with respect to parameters
        (theta_names). number of rows = len(theta_name), number of
        columns = len(col)
    col: list
        List of variable names
    """
    # Get parameters from names. In SensitivityInterface, we expect
    # these to be parameters on the original model.
    param_list = []
    for name in theta_names:
        comp = model.find_component(name)
        if comp is None:
            raise RuntimeError("Cannot find component %s on model" % name)
        if comp.ctype is Var:
            # If theta_names correspond to Vars in the model, these vars
            # need to be fixed.
            comp.fix()
        param_list.append(comp)

    sens = SensitivityInterface(model, clone_model=True)
    m = sens.model_instance

    # Setup model and calculate sensitivity matrix with k_aug
    sens.setup_sensitivity(param_list)
    k_aug = K_augInterface()
    k_aug.k_aug(m, tee=tee)

    # Write row and col files in a temp dir, then immediately
    # read into a Python data structure.
    nl_data = {}
    with InTempDir():
        base_fname = "col_row"
        nl_file = ".".join((base_fname, "nl"))
        row_file = ".".join((base_fname, "row"))
        col_file = ".".join((base_fname, "col"))
        m.write(nl_file, io_options={"symbolic_solver_labels": True})
        for fname in [nl_file, row_file, col_file]:
            with open(fname, "r") as fp:
                nl_data[fname] = fp.read()

    # Create more useful data structures from strings
    dsdp = np.fromstring(k_aug.data["dsdp_in_.in"], sep="\n\t")
    col = nl_data[col_file].strip("\n").split("\n")
    row = nl_data[row_file].strip("\n").split("\n")

    dsdp = dsdp.reshape((len(theta_names), int(len(dsdp)/len(theta_names))))
    dsdp = dsdp[:len(theta_names), :len(col)]

    col = [i for i in col if sens.get_default_block_name() not in i]
    dsdp_out = np.zeros((len(theta_names),len(col)))
    for i in range(len(theta_names)):
        for j in range(len(col)):
            if sens.get_default_block_name() not in col[j]:
                dsdp_out[i,j] = -dsdp[i, j] # e.g) k_aug dsdp returns -dx1/dx1 = -1.0

    return scipy.sparse.csr_matrix(dsdp_out), col


def get_dfds_dcds(model, theta_names, tee=False, solver_options=None):
    """This function calculates gradient vector of the objective function 
       and constraints with respect to the variables and parameters.

    e.g) min f:  p1*x1+ p2*(x2^2) + p1*p2
         s.t  c1: x1 + x2 = p1
              c2: x2 + x3 = p2
              0 <= x1, x2, x3 <= 10
              p1 = 10
              p2 = 5
    - Variables = (x1, x2, x3, p1, p2)
    - Fix p1 and p2 with estimated values

    The following terms are used to define the output dimensions:
    Ncon   = number of constraints
    Nvar   = number of variables (Nx + Ntheta)
    Nx     = number of decision (primal) variables
    Ntheta = number of uncertain parameters.

    Parameters
    ----------
    model: Pyomo ConcreteModel
        model should include an objective function
    theta_names: list of strings
        List of Var names
    tee: bool, optional
        Indicates that ef solver output should be teed
    solver_options: dict, optional
        Provides options to the solver (also the name of an attribute)

    Returns
    -------
    gradient_f: numpy.ndarray
        Length Nvar array. A gradient vector of the objective function
        with respect to the (decision variables, parameters) at the optimal
        solution
    gradient_c: scipy.sparse.csr.csr_matrix
        Ncon by Nvar size sparse matrix. A Jacobian matrix of the
        constraints with respect to the (decision variables, parameters)
        at the optimal solution. Each row contains [column number,
        row number, and value], column order follows variable order in col
        and index starts from 1. Note that it follows k_aug.
        If no constraint exists, return []
    col: list
        Size Nvar list of variable names
    row: list
        Size Ncon+1 list of constraints and objective function names.
        The final element is the objective function name.
    line_dic: dict
        column numbers of the theta_names in the model. Index starts from 1

    Raises
    ------
    RuntimeError
        When ipopt or k_aug or dotsens is not available
    Exception
        When ipopt fails 
    """
    # Create the solver plugin using the ASL interface
    ipopt = SolverFactory('ipopt',solver_io='nl')
    if solver_options is not None:
        ipopt.options = solver_options
    k_aug = SolverFactory('k_aug',solver_io='nl')
    if not ipopt.available(False):
        raise RuntimeError('ipopt is not available')
    if not k_aug.available(False):
        raise RuntimeError('k_aug is not available')

    # Declare Suffixes
    _add_sensitivity_suffixes(model)

    # K_AUG SUFFIXES
    model.dof_v = Suffix(direction=Suffix.EXPORT)  #: SUFFIX FOR K_AUG
    model.rh_name = Suffix(direction=Suffix.IMPORT)  #: SUFFIX FOR K_AUG AS WELL
    k_aug.options["print_kkt"] = ""

    results = ipopt.solve(model,tee=tee)

    # Raise exception if ipopt fails 
    if (results.solver.status == SolverStatus.warning):
        raise Exception(results.solver.Message)

    for o in model.component_objects(Objective, active=True):
        f_mean = value(o)
    model.ipopt_zL_in.update(model.ipopt_zL_out)
    model.ipopt_zU_in.update(model.ipopt_zU_out)

    # run k_aug
    k_aug_interface = K_augInterface(k_aug=k_aug)
    k_aug_interface.k_aug(model, tee=tee)  #: always call k_aug AFTER ipopt.

    nl_data = {}
    with InTempDir():
        base_fname = "col_row"
        nl_file = ".".join((base_fname, "nl"))
        row_file = ".".join((base_fname, "row"))
        col_file = ".".join((base_fname, "col"))
        model.write(nl_file, io_options={"symbolic_solver_labels": True})
        for fname in [nl_file, row_file, col_file]:
            with open(fname, "r") as fp:
                nl_data[fname] = fp.read()

    col = nl_data[col_file].strip("\n").split("\n")
    row = nl_data[row_file].strip("\n").split("\n")

    # get the column numbers of "parameters"
    line_dic = {name: col.index(name) for name in theta_names}

    grad_f_file = os.path.join("GJH", "gradient_f_print.txt")
    grad_f_string = k_aug_interface.data[grad_f_file]
    gradient_f = np.fromstring(grad_f_string, sep="\n\t")
    col = [i for i in col if SensitivityInterface.get_default_block_name() not in i]

    grad_c_file = os.path.join("GJH", "A_print.txt")
    grad_c_string = k_aug_interface.data[grad_c_file]
    gradient_c = np.fromstring(grad_c_string, sep="\n\t")

    # Jacobian file is in "COO format," i.e. an nnz-by-3 array.
    # Reshape to a numpy array that matches this format.
    gradient_c = gradient_c.reshape((-1, 3))

    num_constraints = len(row)-1 # Objective is included as a row
    if num_constraints > 0 :
        row_idx = gradient_c[:,1]-1
        col_idx = gradient_c[:,0]-1
        data = gradient_c[:,2]
        gradient_c = scipy.sparse.csr_matrix((data, (row_idx, col_idx)),
                shape=(num_constraints, len(col)))
    else:
        gradient_c = np.array([])

    return gradient_f, gradient_c, col,row, line_dic


def line_num(file_name, target):
    """This function returns the line number that contains 'target' in the
    file_name. This function identifies constraints that have variables
    in theta_names.

    Parameters
    ----------
    file_name: string
        file includes the variable order (i.e. col file)
    target: string
        variable name to check

    Returns
    -------
    count: int
        line number of target in the file

    Raises
    ------
    Exception
        When file does not include target
    """
    with open(file_name) as f:
        count = int(1)
        for line in f:
            if line.strip() == target:
                return int(count)
            count += 1
    raise Exception(file_name + " does not include "+target)


class SensitivityInterface(object):

    def __init__(self, instance, clone_model=True):
        """ Constructor clones model if necessary and attaches
        to this object.
        """
        self._original_model = instance

        if clone_model:
            # Note that we are not "cloning" the user's parameters
            # or perturbations.
            self.model_instance = instance.clone()
        else:
            self.model_instance = instance

    @classmethod
    def get_default_block_name(self):
        return '_SENSITIVITY_TOOLBOX_DATA'

    @staticmethod
    def get_default_var_name(name):
        #return '_'.join(('sens_var', name))
        return name

    @staticmethod
    def get_default_param_name(name):
        #return '_'.join(('sens_param', name))
        return name

    def _process_param_list(self, paramList):
        # We need to translate the components in paramList into
        # components in our possibly cloned model.
        orig = self._original_model
        instance = self.model_instance
        if orig is not instance:
            paramList = list(
                ComponentUID(param, context=orig).find_component_on(instance)
                for param in paramList
                )
        return paramList

    def _add_data_block(self, existing_block=None):
        # If a sensitivity block already exists, and we have not done
        # any expression replacement, we delete the old block, re-fix the
        # sensitivity variables, and start again.
        #
        # Don't do this in the constructor as we could want to call
        # the constructor once, then perform multiple sensitivity
        # calculations with the same model instance.
        if existing_block is not None:
            if (hasattr(existing_block, '_has_replaced_expressions') and
                    not existing_block._has_replaced_expressions):
                for var, _, _, _ in existing_block._sens_data_list:
                    # Re-fix variables that the previous block was
                    # treating as parameters.
                    var.fix()
                self.model_instance.del_component(existing_block)
            else:
                msg = ("Re-using sensitivity interface is not supported "
                        "when calculating sensitivity for mutable parameters. "
                        "Used fixed vars instead if you want to do this."
                        )
                raise RuntimeError(msg)

        # Add a block to keep track of model components necessary for this
        # sensitivity calculation.
        block = Block()
        self.model_instance.add_component(self.get_default_block_name(), block)
        self.block = block

        # If the user tells us they will perturb a set of parameters, we will
        # need to replace these parameters in the user's model's constraints.
        # This affects what we can do with the model later, so we add a flag.
        block._has_replaced_expressions = False

        # This is the main data structure for keeping track of "sensitivity
        # vars" and their associated params. It will be a list of tuples of
        # (vardata, paramdata, list_index, comp_index)
        # where:
        #     vardata is the "sensitivity variable" data object,
        #     paramdata is the associated parameter,
        #     list_index is its index in the user-provided list, and
        #     comp_index is its index in the component provided by the user.
        block._sens_data_list = []

        # This will hold the user-provided list of
        # variables and/or parameters to perturb
        block._paramList = None

        # This will hold any constraints where we have replaced
        # parameters with variables.
        block.constList = ConstraintList()

        return block

    def _add_sensitivity_data(self, param_list):
        block = self.block
        sens_data_list = block._sens_data_list
        for i, comp in enumerate(param_list):
            if comp.ctype is Param:
                parent = comp.parent_component()
                if not parent.mutable:
                    raise ValueError(
                            "Parameters within paramList must be mutable. "
                            "Got %s, which is not mutable." % comp.name
                            )
                # Add a Var:
                if comp.is_indexed():
                    d = {k: value(comp[k]) for k in comp.index_set()}
                    var = Var(comp.index_set(), initialize=d)
                else:
                    d = value(comp)
                    var = Var(initialize=d)
                name = self.get_default_var_name(parent.local_name)
                name = unique_component_name(block, name)
                block.add_component(name, var)

                if comp.is_indexed():
                    sens_data_list.extend(
                            (var[idx], param, i, idx)
                            for idx, param in _generate_component_items(comp)
                            )
                else:
                    sens_data_list.append((var, comp, i, _NotAnIndex))

            elif comp.ctype is Var:
                parent = comp.parent_component()
                for _, data in _generate_component_items(comp):
                    if not data.fixed:
                        raise ValueError(
                                "Specified \"parameter\" variables must be "
                                "fixed. Got %s, which is not fixed."
                                % comp.name
                                )
                # Add a Param:
                if comp.is_indexed():
                    d = {k: value(comp[k]) for k in comp.index_set()}
                    param = Param(comp.index_set(), mutable=True, initialize=d)
                else:
                    d = value(comp)
                    param = Param(mutable=True, initialize=d)
                name = self.get_default_param_name(parent.local_name)
                name = unique_component_name(block, name)
                block.add_component(name, param)

                if comp.is_indexed():
                    sens_data_list.extend(
                            (var, param[idx], i, idx)
                            for idx, var in _generate_component_items(comp)
                            )
                else:
                    sens_data_list.append((comp, param, i, _NotAnIndex))

    def _replace_parameters_in_constraints(self, variableSubMap):
        instance = self.model_instance
        block = self.block
        # Visitor that we will use to replace user-provided parameters
        # in the objective and the constraints.
        param_replacer = ExpressionReplacementVisitor(
                substitute=variableSubMap,
                remove_named_expressions=True,
                )
        # TODO: Flag to ExpressionReplacementVisitor to only replace
        # named expressions if a node has been replaced within that
        # expression.

        new_old_comp_map = ComponentMap()

        # clone Objective, add to Block, and update any Expressions
        for obj in list(instance.component_data_objects(Objective,
                                                active=True,
                                                descend_into=True)):
            tempName = unique_component_name(block, obj.local_name)
            new_expr = param_replacer.dfs_postorder_stack(obj.expr)
            block.add_component(tempName, Objective(expr=new_expr))
            new_old_comp_map[block.component(tempName)] = obj
            obj.deactivate()

        # clone Constraints, add to Block, and update any Expressions
        #
        # Unfortunate that this deactivates and replaces constraints
        # even if they don't contain the parameters.
        # 
        old_con_list = list(instance.component_data_objects(Constraint,
            active=True, descend_into=True))
        last_idx = 0
        for con in old_con_list:
            if (con.equality or con.lower is None or con.upper is None):
                new_expr = param_replacer.dfs_postorder_stack(con.expr)
                block.constList.add(expr=new_expr)
                last_idx += 1
                new_old_comp_map[block.constList[last_idx]] = con
            else:
                # Constraint must be a ranged inequality, break into
                # separate constraints
                new_body = param_replacer.dfs_postorder_stack(con.body)
                new_lower = param_replacer.dfs_postorder_stack(con.lower)
                new_upper = param_replacer.dfs_postorder_stack(con.upper)

                # Add constraint for lower bound
                block.constList.add(expr=(new_lower <= new_body))
                last_idx += 1
                new_old_comp_map[block.constList[last_idx]] = con

                # Add constraint for upper bound
                block.constList.add(expr=(new_body <= new_upper))
                last_idx += 1
                new_old_comp_map[block.constList[last_idx]] = con
            con.deactivate()

        return new_old_comp_map

    def setup_sensitivity(self, paramList):
        """
        """
        instance = self.model_instance
        paramList = self._process_param_list(paramList)

        existing_block = instance.component(self.get_default_block_name())
        block = self._add_data_block(existing_block=existing_block)
        block._sens_data_list = []
        block._paramList = paramList

        self._add_sensitivity_data(paramList)
        sens_data_list = block._sens_data_list

        for var, _, _, _ in sens_data_list:
            # This unfixes all variables, not just those the user added.
            var.unfix()

        # Map used to replace user-provided parameters.
        variableSubMap = dict((id(param), var)
                for var, param, list_idx, _ in sens_data_list
                if paramList[list_idx].ctype is Param)

        if variableSubMap:
            # We now replace the provided parameters in the user's
            # expressions. Only do this if we have to, i.e. the
            # user provided some parameters rather than all vars.
            block._replaced_map = \
                    self._replace_parameters_in_constraints(variableSubMap)

            # Assume that we just replaced some params
            block._has_replaced_expressions = True

        block.paramConst = ConstraintList()
        for var, param, _, _ in sens_data_list:
            #block.paramConst.add(param - var == 0)
            block.paramConst.add(var - param == 0)

        # Declare Suffixes
        _add_sensitivity_suffixes(instance)

        for i, (var, _, _, _) in enumerate(sens_data_list):
            idx = i + 1
            con = block.paramConst[idx]

            # sipopt
            instance.sens_state_0[var] = idx
            instance.sens_state_1[var] = idx
            instance.sens_init_constr[con] = idx

            # k_aug
            instance.dcdp[con] = idx


    def perturb_parameters(self, perturbList): 
        """
        """
        # Note that entries of perturbList need not be components
        # of the cloned model. All we need are the values.
        instance = self.model_instance
        sens_data_list = self.block._sens_data_list
        paramConst = self.block.paramConst

        if len(self.block._paramList) != len(perturbList):
            raise ValueError(
                    "Length of paramList argument does not equal "
                    "length of perturbList")

        for i, (var, param, list_idx, comp_idx) in enumerate(sens_data_list):
            con = paramConst[i+1]
            if comp_idx is _NotAnIndex:
                ptb = value(perturbList[list_idx])
            else:
                try:
                    ptb = value(perturbList[list_idx][comp_idx])
                except TypeError:
                    # If the user provided a scalar value to perturb
                    # an indexed component.
                    ptb = value(perturbList[list_idx])

            # sipopt
            instance.sens_state_value_1[var] = ptb

            # k_aug
            #instance.DeltaP[con] = value(ptb - var)
            instance.DeltaP[con] = value(var - ptb)
            # FIXME: ^ This is incorrect. DeltaP should be (ptb - current).
            # But at least one test doesn't pass unless I use (current - ptb).<|MERGE_RESOLUTION|>--- conflicted
+++ resolved
@@ -8,23 +8,9 @@
 # This software is distributed under the 3-clause BSD License
 # ______________________________________________________________________________
 from pyomo.environ import (
-<<<<<<< HEAD
     Param, Var, Block, ComponentMap, Objective, Constraint,
-    ConstraintList, Suffix, value,
+    ConstraintList, Suffix, value, ComponentUID,
 )
-=======
-        Param,
-        Var,
-        Block,
-        ComponentMap,
-        Objective,
-        Constraint,
-        ConstraintList,
-        Suffix,
-        value,
-        ComponentUID,
-        )
->>>>>>> cd1e4bae
 
 from pyomo.common.sorting import sorted_robust
 from pyomo.core.expr.current import ExpressionReplacementVisitor
