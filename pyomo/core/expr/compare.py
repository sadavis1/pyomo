#  ___________________________________________________________________________
#
#  Pyomo: Python Optimization Modeling Objects
#  Copyright (c) 2008-2022
#  National Technology and Engineering Solutions of Sandia, LLC
#  Under the terms of Contract DE-NA0003525 with National Technology and
#  Engineering Solutions of Sandia, LLC, the U.S. Government retains certain
#  rights in this software.
#  This software is distributed under the 3-clause BSD License.
#  ___________________________________________________________________________
import collections
from .visitor import StreamBasedExpressionVisitor
from .numvalue import nonpyomo_leaf_types
from .current import (
    LinearExpression,
    MonomialTermExpression,
    SumExpression,
    ExpressionBase,
    ProductExpression,
    DivisionExpression,
    PowExpression,
    NegationExpression,
    UnaryFunctionExpression,
    ExternalFunctionExpression,
    NPV_ProductExpression,
    NPV_DivisionExpression,
    NPV_PowExpression,
    NPV_SumExpression,
    NPV_NegationExpression,
    NPV_UnaryFunctionExpression,
    NPV_ExternalFunctionExpression,
    Expr_ifExpression,
    AbsExpression,
    NPV_AbsExpression,
    NumericValue,
    RangedExpression,
    InequalityExpression,
    EqualityExpression,
)
from .template_expr import GetItemExpression
from typing import List
from pyomo.common.collections import Sequence
from pyomo.common.errors import PyomoException
from pyomo.common.formatting import tostr
from pyomo.common.numeric_types import native_types


<<<<<<< HEAD
=======
def handle_linear_expression(node: LinearExpression, pn: List):
    pn.append((type(node), 2 * len(node.linear_vars) + 1))
    pn.append(node.constant)
    pn.extend(node.linear_coefs)
    pn.extend(node.linear_vars)
    return tuple()


>>>>>>> 63a3c602
def handle_expression(node: ExpressionBase, pn: List):
    pn.append((type(node), node.nargs()))
    return node.args


def handle_named_expression(node, pn: List, include_named_exprs=True):
    if include_named_exprs:
        pn.append((type(node), 1))
    return (node.expr,)


def handle_unary_expression(node: UnaryFunctionExpression, pn: List):
    pn.append((type(node), 1, node.getname()))
    return node.args


def handle_external_function_expression(node: ExternalFunctionExpression,
                                        pn: List):
    pn.append((type(node), node.nargs(), node._fcn))
    return node.args

def _generic_expression_handler():
    return handle_expression

handler = collections.defaultdict(_generic_expression_handler)

handler[UnaryFunctionExpression] = handle_unary_expression
handler[NPV_UnaryFunctionExpression] = handle_unary_expression
handler[ExternalFunctionExpression] = handle_external_function_expression
handler[NPV_ExternalFunctionExpression] = handle_external_function_expression
handler[AbsExpression] = handle_unary_expression
handler[NPV_AbsExpression] = handle_unary_expression
handler[RangedExpression] = handle_expression


class PrefixVisitor(StreamBasedExpressionVisitor):
    def __init__(self, include_named_exprs=True):
        super().__init__()
        self._result = None
        self._include_named_exprs = include_named_exprs

    def initializeWalker(self, expr):
        self._result = []
        return True, None

    def enterNode(self, node):
        ntype = type(node)
        if ntype in nonpyomo_leaf_types:
            self._result.append(node)
            return tuple(), None

        if node.is_expression_type():
            if node.is_named_expression_type():
                return (
                    handle_named_expression(
                        node, self._result, self._include_named_exprs
                    ),
                    None,
                )
            else:
                return handler[ntype](node, self._result), None
        else:
            self._result.append(node)
            return tuple(), None

    def finalizeResult(self, result):
        ans = self._result
        self._result = None
        return ans


def convert_expression_to_prefix_notation(expr, include_named_exprs=True):
    """
    This function converts pyomo expressions to a list that looks very
    much like prefix notation.  The result can be used in equality
    comparisons to compare expression trees.

    Note that the data structure returned by this function might be
    changed in the future. However, we will maintain that the result
    can be used in equality comparisons.

    Also note that the result should really only be used in equality
    comparisons if the equality comparison is expected to return
    True. If the expressions being compared are expected to be
    different, then the equality comparison will often result in an
    error rather than returning False.

    m = ConcreteModel()
    m.x = Var()
    m.y = Var()

    e1 = m.x * m.y
    e2 = m.x * m.y
    e3 = m.x + m.y

    convert_expression_to_prefix_notation(e1) == convert_expression_to_prefix_notation(e2)  # True
    convert_expression_to_prefix_notation(e1) == convert_expression_to_prefix_notation(e3)  # Error

    However, the compare_expressions function can be used:

    compare_expressions(e1, e2)  # True
    compare_expressions(e1, e3)  # False

    Parameters
    ----------
    expr: NumericValue
        A Pyomo expression, Var, or Param

    Returns
    -------
    prefix_notation: list
        The expression in prefix notation

    """
    visitor = PrefixVisitor(include_named_exprs=include_named_exprs)
    if isinstance(expr, Sequence):
        return expr.__class__(visitor.walk_expression(e) for e in expr)
    else:
        return visitor.walk_expression(expr)


def compare_expressions(expr1, expr2, include_named_exprs=True):
    """Returns True if 2 expression trees are identical, False otherwise.

    Parameters
    ----------
    expr1: NumericValue
        A Pyomo Var, Param, or expression
    expr2: NumericValue
        A Pyomo Var, Param, or expression
    include_named_exprs: bool
        If False, then named expressions will be ignored. In other
        words, this function will return True if one expression has a
        named expression and the other does not as long as the rest of
        the expression trees are identical.

    Returns
    -------
    res: bool
        A bool indicating whether or not the expressions are identical.

    """
    pn1 = convert_expression_to_prefix_notation(
        expr1, include_named_exprs=include_named_exprs
    )
    pn2 = convert_expression_to_prefix_notation(
        expr2, include_named_exprs=include_named_exprs
    )
    try:
        res = pn1 == pn2
    except PyomoException:
        res = False
    return res


def assertExpressionsEqual(test, a, b, include_named_exprs=True, places=None):
    """unittest-based assertion for comparing expressions

    This converts the expressions `a` and `b` into prefix notation and
    then compares the resulting lists.

    Parameters
    ----------
    test: unittest.TestCase
        The unittest `TestCase` class that is performing the test.

    a: ExpressionBase or native type

    b: ExpressionBase or native type

    include_named_exprs: bool
       If True (the default), the comparison expands all named
       expressions when generating the prefix notation

    places: Number of decimal places required for equality of floating
            point numbers in the expression. If None (the default), the
            expressions must be exactly equal.
    """
    prefix_a = convert_expression_to_prefix_notation(a, include_named_exprs)
    prefix_b = convert_expression_to_prefix_notation(b, include_named_exprs)
    try:
        test.assertEqual(len(prefix_a), len(prefix_b))
        for _a, _b in zip(prefix_a, prefix_b):
            test.assertIs(_a.__class__, _b.__class__)
            if places is None:
                test.assertEqual(_a, _b)
            else:
                test.assertAlmostEqual(_a, _b, places=places)
    except (PyomoException, AssertionError):
        test.fail(
            f"Expressions not equal:\n\t"
            f"{tostr(prefix_a)}\n\t!=\n\t{tostr(prefix_b)}"
        )


def assertExpressionsStructurallyEqual(
    test, a, b, include_named_exprs=True, places=None
):
    """unittest-based assertion for comparing expressions

    This converts the expressions `a` and `b` into prefix notation and
    then compares the resulting lists.  Operators and (non-native type)
    leaf nodes in the prefix representation are converted to strings
    before comparing (so that things like variables can be compared
    across clones or pickles)

    Parameters
    ----------
    test: unittest.TestCase
        The unittest `TestCase` class that is performing the test.

    a: ExpressionBase or native type

    b: ExpressionBase or native type

    include_named_exprs: bool
       If True (the default), the comparison expands all named
       expressions when generating the prefix notation

    """
    prefix_a = convert_expression_to_prefix_notation(a, include_named_exprs)
    prefix_b = convert_expression_to_prefix_notation(b, include_named_exprs)
    # Convert leaf nodes and operators to their string equivalents
    for prefix in (prefix_a, prefix_b):
        for i, v in enumerate(prefix):
            if type(v) in native_types:
                continue
            if type(v) is tuple:
                # This is an expression node.  Most expression nodes are
                # 2-tuples (node type, nargs), but some are 3-tuples
                # with supplemental data.  The biggest problem is
                # external functions, where the third element is the
                # external function.  We need to convert that to a
                # string to support "structural" comparisons.
                if len(v) == 3:
                    prefix[i] = v[:2] + (str(v[2]),)
                continue
            # This should be a leaf node (Var, mutable Param, etc.).
            # Convert to string to support "structural" comparison
            # (e.g., across clones)
            prefix[i] = str(v)
    try:
        test.assertEqual(len(prefix_a), len(prefix_b))
        for _a, _b in zip(prefix_a, prefix_b):
            if _a.__class__ not in native_types and _b.__class__ not in native_types:
                test.assertIs(_a.__class__, _b.__class__)
            if places is None:
                test.assertEqual(_a, _b)
            else:
                test.assertAlmostEqual(_a, _b, places=places)
    except (PyomoException, AssertionError):
        test.fail(
            f"Expressions not structurally equal:\n\t"
            f"{tostr(prefix_a)}\n\t!=\n\t{tostr(prefix_b)}"
        )<|MERGE_RESOLUTION|>--- conflicted
+++ resolved
@@ -45,17 +45,6 @@
 from pyomo.common.numeric_types import native_types
 
 
-<<<<<<< HEAD
-=======
-def handle_linear_expression(node: LinearExpression, pn: List):
-    pn.append((type(node), 2 * len(node.linear_vars) + 1))
-    pn.append(node.constant)
-    pn.extend(node.linear_coefs)
-    pn.extend(node.linear_vars)
-    return tuple()
-
-
->>>>>>> 63a3c602
 def handle_expression(node: ExpressionBase, pn: List):
     pn.append((type(node), node.nargs()))
     return node.args
@@ -72,13 +61,14 @@
     return node.args
 
 
-def handle_external_function_expression(node: ExternalFunctionExpression,
-                                        pn: List):
+def handle_external_function_expression(node: ExternalFunctionExpression, pn: List):
     pn.append((type(node), node.nargs(), node._fcn))
     return node.args
 
+
 def _generic_expression_handler():
     return handle_expression
+
 
 handler = collections.defaultdict(_generic_expression_handler)
 
