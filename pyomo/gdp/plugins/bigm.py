--- conflicted
+++ resolved
@@ -17,13 +17,8 @@
 from pyomo.contrib.fbbt.interval import inf
 from pyomo.core import (
     Block, Connector, Constraint, Param, Set, Suffix, Var,
-<<<<<<< HEAD
-    Expression, SortComponents, TraversalStrategy, Any, value,
-    RangeSet, LogicalStatement)
-=======
     Expression, SortComponents, TraversalStrategy, value,
-    RangeSet, NonNegativeIntegers)
->>>>>>> 608f643c
+    RangeSet, NonNegativeIntegers, LogicalStatement)
 from pyomo.core.base.external import ExternalFunction
 from pyomo.core.base import Transformation, TransformationFactory
 from pyomo.core.base.component import ComponentUID, ActiveComponent
