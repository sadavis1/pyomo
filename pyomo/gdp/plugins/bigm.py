#  ___________________________________________________________________________
#
#  Pyomo: Python Optimization Modeling Objects
#  Copyright 2017 National Technology and Engineering Solutions of Sandia, LLC
#  Under the terms of Contract DE-NA0003525 with National Technology and
#  Engineering Solutions of Sandia, LLC, the U.S. Government retains certain
#  rights in this software.
#  This software is distributed under the 3-clause BSD License.
#  ___________________________________________________________________________

"""Big-M Generalized Disjunctive Programming transformation module."""

import logging
import textwrap

from pyomo.contrib.fbbt.fbbt import compute_bounds_on_expr
from pyomo.contrib.fbbt.interval import inf
from pyomo.core import (
    Block, Connector, Constraint, Param, Set, SetOf, Suffix, Var,
    Expression, SortComponents, TraversalStrategy, value,
    RangeSet, NonNegativeIntegers, LogicalConstraint)
from pyomo.core.base.external import ExternalFunction
from pyomo.core.base import Transformation, TransformationFactory, Reference
from pyomo.core.base.component import ComponentUID, ActiveComponent
from pyomo.core.base.PyomoModel import ConcreteModel, AbstractModel
from pyomo.core.kernel.component_map import ComponentMap
from pyomo.core.kernel.component_set import ComponentSet
import pyomo.core.expr.current as EXPR
from pyomo.gdp import Disjunct, Disjunction, GDP_Error
<<<<<<< HEAD
from pyomo.gdp.util import (
    _warn_for_active_logical_constraint, target_list, is_child_of, get_src_disjunction,
    get_src_constraint, get_transformed_constraints,
    _get_constraint_transBlock, get_src_disjunct,
    _warn_for_active_disjunction,
    _warn_for_active_disjunct, )
from pyomo.gdp.plugins.gdp_var_mover import HACK_GDP_Disjunct_Reclassifier
=======
from pyomo.gdp.util import (target_list, is_child_of, get_src_disjunction,
                            get_src_constraint, get_transformed_constraints,
                            _get_constraint_transBlock, get_src_disjunct,
                            _warn_for_active_disjunction,
                            _warn_for_active_disjunct)
>>>>>>> 9fd8cbcc
from pyomo.repn import generate_standard_repn
from pyomo.common.config import ConfigBlock, ConfigValue
from pyomo.common.modeling import unique_component_name
from pyomo.common.deprecation import deprecation_warning

from functools import wraps
from six import iterkeys, iteritems
from weakref import ref as weakref_ref

logger = logging.getLogger('pyomo.gdp.bigm')

NAME_BUFFER = {}

def _to_dict(val):
    if isinstance(val, (dict, ComponentMap)):
       return val
    return {None: val}


@TransformationFactory.register('gdp.bigm', doc="Relax disjunctive model using "
                                "big-M terms.")
class BigM_Transformation(Transformation):
    """Relax disjunctive model using big-M terms.

    Relaxes a disjunctive model into an algebraic model by adding Big-M
    terms to all disjunctive constraints.

    This transformation accepts the following keyword arguments:
        bigM: A user-specified value (or dict) of M values to use (see below)
        targets: the targets to transform [default: the instance]

    M values are determined as follows:
       1) if the constraint appears in the bigM argument dict
       2) if the constraint parent_component appears in the bigM
          argument dict
       3) if any block which is an ancestor to the constraint appears in
          the bigM argument dict
       3) if 'None' is in the bigM argument dict
       4) if the constraint or the constraint parent_component appear in
          a BigM Suffix attached to any parent_block() beginning with the
          constraint's parent_block and moving up to the root model.
       5) if None appears in a BigM Suffix attached to any
          parent_block() between the constraint and the root model.
       6) if the constraint is linear, estimate M using the variable bounds

    M values may be a single value or a 2-tuple specifying the M for the
    lower bound and the upper bound of the constraint body.

    Specifying "bigM=N" is automatically mapped to "bigM={None: N}".

    The transformation will create a new Block with a unique
    name beginning "_pyomo_gdp_bigm_reformulation".  That Block will
    contain an indexed Block named "relaxedDisjuncts", which will hold
    the relaxed disjuncts.  This block is indexed by an integer
    indicating the order in which the disjuncts were relaxed.
    Each block has a dictionary "_constraintMap":

        'srcConstraints': ComponentMap(<transformed constraint>:
                                       <src constraint>)
        'transformedConstraints': ComponentMap(<src constraint>:
                                               <transformed constraint>)

    All transformed Disjuncts will have a pointer to the block their transformed
    constraints are on, and all transformed Disjunctions will have a
    pointer to the corresponding OR or XOR constraint.

    """

    CONFIG = ConfigBlock("gdp.bigm")
    CONFIG.declare('targets', ConfigValue(
        default=None,
        domain=target_list,
        description="target or list of targets that will be relaxed",
        doc="""

        This specifies the list of components to relax. If None (default), the
        entire model is transformed. Note that if the transformation is done out
        of place, the list of targets should be attached to the model before it
        is cloned, and the list will specify the targets on the cloned
        instance."""
    ))
    CONFIG.declare('bigM', ConfigValue(
        default=None,
        domain=_to_dict,
        description="Big-M value used for constraint relaxation",
        doc="""

        A user-specified value, dict, or ComponentMap of M values that override
        M-values found through model Suffixes or that would otherwise be
        calculated using variable domains."""
    ))
    CONFIG.declare('assume_fixed_vars_permanent', ConfigValue(
        default=False,
        domain=bool,
        description="Boolean indicating whether or not to transform so that the "
        "the transformed model will still be valid when fixed Vars are unfixed.",
        doc="""
        This is only relevant when the transformation will be estimating values
        for M. If True, the transformation will calculate M values assuming that
        fixed variables will always be fixed to their current values. This means
        that if a fixed variable is unfixed after transformation, the
        transformed model is potentially no longer valid. By default, the
        transformation will assume fixed variables could be unfixed in the
        future and will use their bounds to calculate the M value rather than
        their value. Note that this could make for a weaker LP relaxation
        while the variables remain fixed.
        """
    ))

    def __init__(self):
        """Initialize transformation object."""
        super(BigM_Transformation, self).__init__()
        self.handlers = {
            Constraint:  self._transform_constraint,
            Var:         False, # Note that if a Var appears on a Disjunct, we
                                # still treat its bounds as global. If the
                                # intent is for its bounds to be on the
                                # disjunct, it should be declared with no bounds
                                # and the bounds should be set in constraints on
                                # the Disjunct.
            Connector:   False,
            Expression:  False,
            Suffix:      False,
            Param:       False,
            Set:         False,
            SetOf:       False,
            RangeSet:    False,
            Disjunction: self._warn_for_active_disjunction,
            Disjunct:    self._warn_for_active_disjunct,
            Block:       self._transform_block_on_disjunct,
            LogicalConstraint: self._warn_for_active_logical_statement,
            ExternalFunction: False,
        }

    def _get_bigm_suffix_list(self, block, stopping_block=None):
        # Note that you can only specify suffixes on BlockData objects or
        # SimpleBlocks. Though it is possible at this point to stick them
        # on whatever components you want, we won't pick them up.
        suffix_list = []
        orig_block = block

        # go searching above block in the tree, stop when we hit stopping_block
        # (This is so that we can search on each Disjunct once, but get any
        # information between a constraint and its Disjunct while transforming
        # the constraint).
        while block is not stopping_block:
            bigm = block.component('BigM')
            if type(bigm) is Suffix:
                suffix_list.append(bigm)
            block = block.parent_block()

        return suffix_list

    def _get_bigm_arg_list(self, bigm_args, block):
        # Gather what we know about blocks from args exactly once. We'll still
        # check for constraints in the moment, but if that fails, we've
        # preprocessed the time-consuming part of traversing up the tree.
        arg_list = []
        if bigm_args is None:
            return arg_list
        while block is not None:
            if block in bigm_args:
                arg_list.append({block: bigm_args[block]})
            block = block.parent_block()
        return arg_list

    def _apply_to(self, instance, **kwds):
        assert not NAME_BUFFER
        self.used_args = ComponentMap() # If everything was sure to go well,
                                        # this could be a dictionary. But if
                                        # someone messes up and gives us a Var
                                        # as a key in bigMargs, I need the error
                                        # not to be when I try to put it into
                                        # this map!
        try:
            self._apply_to_impl(instance, **kwds)
        finally:
            # Clear the global name buffer now that we are done
            NAME_BUFFER.clear()
            # same for our bookkeeping about what we used from bigM arg dict
            self.used_args.clear()

    def _apply_to_impl(self, instance, **kwds):
        config = self.CONFIG(kwds.pop('options', {}))

        # We will let args override suffixes and estimate as a last
        # resort. More specific args/suffixes override ones anywhere in
        # the tree. Suffixes lower down in the tree override ones higher
        # up.
        if 'default_bigM' in kwds:
            logger.warn("DEPRECATED: the 'default_bigM=' argument has been "
                        "replaced by 'bigM='")
            config.bigM = kwds.pop('default_bigM')

        config.set_value(kwds)
        bigM = config.bigM
        self.assume_fixed_vars_permanent = config.assume_fixed_vars_permanent

        targets = config.targets
        if targets is None:
            targets = (instance, )
        # We need to check that all the targets are in fact on instance. As we
        # do this, we will use the set below to cache components we know to be
        # in the tree rooted at instance.
        knownBlocks = {}
        for t in targets:
            # check that t is in fact a child of instance
            if not is_child_of(parent=instance, child=t,
                               knownBlocks=knownBlocks):
                raise GDP_Error(
                    "Target '%s' is not a component on instance '%s'!"
                    % (t.name, instance.name))
            elif t.ctype is Disjunction:
                if t.is_indexed():
                    self._transform_disjunction(t, bigM)
                else:
                    self._transform_disjunctionData( t, bigM, t.index())
            elif t.ctype in (Block, Disjunct):
                if t.is_indexed():
                    self._transform_block(t, bigM)
                else:
                    self._transform_blockData(t, bigM)
            else:
                raise GDP_Error(
                    "Target '%s' was not a Block, Disjunct, or Disjunction. "
                    "It was of type %s and can't be transformed."
                    % (t.name, type(t)))

        # issue warnings about anything that was in the bigM args dict that we
        # didn't use
        if bigM is not None:
            unused_args = ComponentSet(bigM.keys()) - \
                          ComponentSet(self.used_args.keys())
            if len(unused_args) > 0:
                warning_msg = ("Unused arguments in the bigM map! "
                               "These arguments were not used by the "
                               "transformation:\n")
                for component in unused_args:
                    if hasattr(component, 'name'):
                        warning_msg += "\t%s\n" % component.name
                    else:
                        warning_msg += "\t%s\n" % component
                logger.warn(warning_msg)
            
    def _add_transformation_block(self, instance):
        # make a transformation block on instance to put transformed disjuncts
        # on
        transBlockName = unique_component_name(
            instance,
            '_pyomo_gdp_bigm_reformulation')
        transBlock = Block()
        instance.add_component(transBlockName, transBlock)
        transBlock.relaxedDisjuncts = Block(NonNegativeIntegers)
        transBlock.lbub = Set(initialize=['lb', 'ub'])

        return transBlock

    def _transform_block(self, obj, bigM):
        for i in sorted(iterkeys(obj)):
            self._transform_blockData(obj[i], bigM)

    def _transform_blockData(self, obj, bigM):
        # Transform every (active) disjunction in the block
        for disjunction in obj.component_objects(
                Disjunction,
                active=True,
                sort=SortComponents.deterministic,
                descend_into=(Block, Disjunct),
                descent_order=TraversalStrategy.PostfixDFS):
            self._transform_disjunction(disjunction, bigM)

    def _add_xor_constraint(self, disjunction, transBlock):
        # Put the disjunction constraint on the transformation block and
        # determine whether it is an OR or XOR constraint.

        # We never do this for just a DisjunctionData because we need to know
        # about the index set of its parent component (so that we can make the
        # index of this constraint match). So if we called this on a
        # DisjunctionData, we did something wrong.
        assert isinstance(disjunction, Disjunction)

        # first check if the constraint already exists
        if disjunction._algebraic_constraint is not None:
            return disjunction._algebraic_constraint()

        # add the XOR (or OR) constraints to parent block (with unique name)
        # It's indexed if this is an IndexedDisjunction, not otherwise
        orC = Constraint(disjunction.index_set()) if \
            disjunction.is_indexed() else Constraint()
        # The name used to indicate if there were OR or XOR disjunctions,
        # however now that Disjunctions are allowed to mix the state we
        # can no longer make that distinction in the name.
        #    nm = '_xor' if xor else '_or'
        nm = '_xor'
        orCname = unique_component_name( transBlock, disjunction.getname(
            fully_qualified=True, name_buffer=NAME_BUFFER) + nm)
        transBlock.add_component(orCname, orC)
        disjunction._algebraic_constraint = weakref_ref(orC)

        return orC

    def _transform_disjunction(self, obj, bigM):
        if not obj.active:
            return

        # if this is an IndexedDisjunction we have seen in a prior call to the
        # transformation, we already have a transformation block for it. We'll
        # use that.
        if obj._algebraic_constraint is not None:
            transBlock = obj._algebraic_constraint().parent_block()
        else:
            transBlock = self._add_transformation_block(obj.parent_block())

        # relax each of the disjunctionDatas
        for i in sorted(iterkeys(obj)):
            self._transform_disjunctionData(obj[i], bigM, i, transBlock)

        # deactivate so the writers don't scream
        obj.deactivate()

    def _transform_disjunctionData(self, obj, bigM, index, transBlock=None):
        if not obj.active:
            return  # Do not process a deactivated disjunction
        # We won't have these arguments if this got called straight from
        # targets. But else, we created them earlier, and have just been passing
        # them through.
        if transBlock is None:
            # It's possible that we have already created a transformation block
            # for another disjunctionData from this same container. If that's
            # the case, let's use the same transformation block. (Else it will
            # be really confusing that the XOR constraint goes to that old block
            # but we create a new one here.)
            if obj.parent_component()._algebraic_constraint is not None:
                transBlock = obj.parent_component()._algebraic_constraint().\
                             parent_block()
            else:
                transBlock = self._add_transformation_block(obj.parent_block())
        # create or fetch the xor constraint
        xorConstraint = self._add_xor_constraint(obj.parent_component(),
                                                 transBlock)

        xor = obj.xor
        or_expr = 0
        # Just because it's unlikely this is what someone meant to do...
        if len(obj.disjuncts) == 0:
            raise GDP_Error("Disjunction '%s' is empty. This is "
                            "likely indicative of a modeling error."  %
                            obj.getname(fully_qualified=True,
                                        name_buffer=NAME_BUFFER))
        for disjunct in obj.disjuncts:
            or_expr += disjunct.indicator_var
            # make suffix list. (We don't need it until we are
            # transforming constraints, but it gets created at the
            # disjunct level, so more efficient to make it here and
            # pass it down.)
            suffix_list = self._get_bigm_suffix_list(disjunct)
            arg_list = self._get_bigm_arg_list(bigM, disjunct)
            # relax the disjunct
            self._transform_disjunct(disjunct, transBlock, bigM, arg_list,
                                     suffix_list)

        # add or (or xor) constraint
        if xor:
            xorConstraint[index] = or_expr == 1
        else:
            xorConstraint[index] = or_expr >= 1
        # Mark the DisjunctionData as transformed by mapping it to its XOR
        # constraint.
        obj._algebraic_constraint = weakref_ref(xorConstraint[index])

        # and deactivate for the writers
        obj.deactivate()

    def _transform_disjunct(self, obj, transBlock, bigM, arg_list, suffix_list):
        # deactivated -> either we've already transformed or user deactivated
        if not obj.active:
            if obj.indicator_var.is_fixed():
                if value(obj.indicator_var) == 0:
                    # The user cleanly deactivated the disjunct: there
                    # is nothing for us to do here.
                    return
                else:
                    raise GDP_Error(
                        "The disjunct '%s' is deactivated, but the "
                        "indicator_var is fixed to %s. This makes no sense."
                        % ( obj.name, value(obj.indicator_var) ))
            if obj._transformation_block is None:
                raise GDP_Error(
                    "The disjunct '%s' is deactivated, but the "
                    "indicator_var is not fixed and the disjunct does not "
                    "appear to have been relaxed. This makes no sense. "
                    "(If the intent is to deactivate the disjunct, fix its "
                    "indicator_var to 0.)"
                    % ( obj.name, ))

        if obj._transformation_block is not None:
            # we've transformed it, which means this is the second time it's
            # appearing in a Disjunction
            raise GDP_Error(
                    "The disjunct '%s' has been transformed, but a disjunction "
                    "it appears in has not. Putting the same disjunct in "
                    "multiple disjunctions is not supported." % obj.name)

        # add reference to original disjunct on transformation block
        relaxedDisjuncts = transBlock.relaxedDisjuncts
        relaxationBlock = relaxedDisjuncts[len(relaxedDisjuncts)]
        # we will keep a map of constraints (hashable, ha!) to a tuple to
        # indicate where their m value came from, either (arg dict, key) if it
        # came from args, (Suffix, key) if it came from Suffixes, or (M_lower,
        # M_upper) if we calcualted it ourselves. I am keeping it here because I
        # want it to move with the disjunct transformation blocks in the case of
        # nested constraints, to make it easier to query.
        relaxationBlock.bigm_src = {}
        relaxationBlock.localVarReferences = Block()
        obj._transformation_block = weakref_ref(relaxationBlock)
        relaxationBlock._srcDisjunct = weakref_ref(obj)

        # This is crazy, but if the disjunction has been previously
        # relaxed, the disjunct *could* be deactivated.  This is a big
        # deal for Hull, as it uses the component_objects /
        # component_data_objects generators.  For BigM, that is OK,
        # because we never use those generators with active=True.  I am
        # only noting it here for the future when someone (me?) is
        # comparing the two relaxations.
        #
        # Transform each component within this disjunct
        self._transform_block_components(obj, obj, bigM, arg_list, suffix_list)

        # deactivate disjunct to keep the writers happy
        obj._deactivate_without_fixing_indicator()

    def _transform_block_components(self, block, disjunct, bigM, arg_list,
                                    suffix_list):
        # Find all the variables declared here (including the indicator_var) and
        # add a reference on the transformation block so these will be
        # accessible when the Disjunct is deactivated. We don't descend into
        # Disjuncts because we'll just reference the references which are
        # already on their transformation blocks.
        disjunctBlock = disjunct._transformation_block()
        varRefBlock = disjunctBlock.localVarReferences
        for v in block.component_objects(Var, descend_into=Block, active=None):
            varRefBlock.add_component(unique_component_name( 
                varRefBlock, v.getname(fully_qualified=True, 
                                       name_buffer=NAME_BUFFER)), Reference(v))

        # Now need to find any transformed disjunctions that might be here
        # because we need to move their transformation blocks up onto the parent
        # block before we transform anything else on this block
        destinationBlock = disjunctBlock.parent_block()
        for obj in block.component_data_objects(
                Disjunction,
                sort=SortComponents.deterministic,
                descend_into=(Block)):
            if obj.algebraic_constraint is None:
                # This could be bad if it's active since that means its
                # untransformed, but we'll wait to yell until the next loop
                continue
            # get this disjunction's relaxation block.
            transBlock = obj.algebraic_constraint().parent_block()

            # move transBlock up to parent component
            self._transfer_transBlock_data(transBlock, destinationBlock)
            # we leave the transformation block because it still has the XOR
            # constraints, which we want to be on the parent disjunct.

        # Now look through the component map of block and transform everything
        # we have a handler for. Yell if we don't know how to handle it. (Note
        # that because we only iterate through active components, this means
        # non-ActiveComponent types cannot have handlers.)
        for obj in block.component_objects(active=True, descend_into=False):
            handler = self.handlers.get(obj.ctype, None)
            if not handler:
                if handler is None:
                    raise GDP_Error(
                        "No BigM transformation handler registered "
                        "for modeling components of type %s. If your "
                        "disjuncts contain non-GDP Pyomo components that "
                        "require transformation, please transform them first."
                        % obj.ctype)
                continue
            # obj is what we are transforming, we pass disjunct
            # through so that we will have access to the indicator
            # variables down the line.
            handler(obj, disjunct, bigM, arg_list, suffix_list)

    def _transfer_transBlock_data(self, fromBlock, toBlock):
        # We know that we have a list of transformed disjuncts on both. We need
        # to move those over. We know the XOR constraints are on the block, and
        # we need to leave those on the disjunct.
        disjunctList = toBlock.relaxedDisjuncts
        to_delete = []
        for idx, disjunctBlock in iteritems(fromBlock.relaxedDisjuncts):
            newblock = disjunctList[len(disjunctList)]
            newblock.transfer_attributes_from(disjunctBlock)

            # update the mappings
            original = disjunctBlock._srcDisjunct()
            original._transformation_block = weakref_ref(newblock)
            newblock._srcDisjunct = weakref_ref(original)

            # save index of what we just moved so that we can delete it
            to_delete.append(idx)

        # delete everything we moved.
        for idx in to_delete:
            del fromBlock.relaxedDisjuncts[idx]

        # Note that we could handle other components here if we ever needed
        # to, but we control what is on the transformation block and
        # currently everything is on the blocks that we just moved...

    def _warn_for_active_disjunction(self, disjunction, disjunct, bigMargs,
                                     arg_list, suffix_list):
        _warn_for_active_disjunction(disjunction, disjunct, NAME_BUFFER)

    def _warn_for_active_disjunct(self, innerdisjunct, outerdisjunct, bigMargs,
                                  arg_list, suffix_list):
        _warn_for_active_disjunct(innerdisjunct, outerdisjunct, NAME_BUFFER)

    def _warn_for_active_logical_statement(
            self, logical_statment, disjunct, infodict, bigMargs, suffix_list):
        _warn_for_active_logical_constraint(logical_statment, disjunct, NAME_BUFFER)

    def _transform_block_on_disjunct(self, block, disjunct, bigMargs, arg_list,
                                     suffix_list):
        # We look through everything on the component map of the block
        # and transform it just as we would if it was on the disjunct
        # directly.  (We are passing the disjunct through so that when
        # we find constraints, _xform_constraint will have access to
        # the correct indicator variable.)
        for i in sorted(iterkeys(block)):
            self._transform_block_components( block[i], disjunct, bigMargs,
                                              arg_list, suffix_list)

    def _get_constraint_map_dict(self, transBlock):
        if not hasattr(transBlock, "_constraintMap"):
            transBlock._constraintMap = {
                'srcConstraints': ComponentMap(),
                'transformedConstraints': ComponentMap()}
        return transBlock._constraintMap

    def _transform_constraint(self, obj, disjunct, bigMargs, arg_list,
                              disjunct_suffix_list):
        # add constraint to the transformation block, we'll transform it there.
        transBlock = disjunct._transformation_block()
        bigm_src = transBlock.bigm_src
        constraintMap = self._get_constraint_map_dict(transBlock)

        disjunctionRelaxationBlock = transBlock.parent_block()
        # Though rare, it is possible to get naming conflicts here
        # since constraints from all blocks are getting moved onto the
        # same block. So we get a unique name
        cons_name = obj.getname(fully_qualified=True, name_buffer=NAME_BUFFER)
        name = unique_component_name(transBlock, cons_name)

        if obj.is_indexed():
            newConstraint = Constraint(obj.index_set(),
                                       disjunctionRelaxationBlock.lbub)
            # we map the container of the original to the container of the
            # transformed constraint. Don't do this if obj is a SimpleConstraint
            # because we will treat that like a _ConstraintData and map to a
            # list of transformed _ConstraintDatas
            constraintMap['transformedConstraints'][obj] = newConstraint
        else:
            newConstraint = Constraint(disjunctionRelaxationBlock.lbub)
        transBlock.add_component(name, newConstraint)
        # add mapping of transformed constraint to original constraint
        constraintMap['srcConstraints'][newConstraint] = obj

        for i in sorted(iterkeys(obj)):
            c = obj[i]
            if not c.active:
                continue

            # first, we see if an M value was specified in the arguments.
            # (This returns None if not)
            M = self._get_M_from_args(c, bigMargs, arg_list, bigm_src)

            if __debug__ and logger.isEnabledFor(logging.DEBUG):
                _name = obj.getname(
                    fully_qualified=True, name_buffer=NAME_BUFFER)
                logger.debug("GDP(BigM): The value for M for constraint '%s' "
                             "from the BigM argument is %s." % (cons_name,
                                                                str(M)))

            # if we didn't get something from args, try suffixes:
            if M is None:
                # first get anything parent to c but below disjunct
                suffix_list = self._get_bigm_suffix_list(c.parent_block(),
                                                         stopping_block=disjunct)
                # prepend that to what we already collected for the disjunct.
                suffix_list.extend(disjunct_suffix_list)
                M = self._get_M_from_suffixes(c, suffix_list, bigm_src)

            if __debug__ and logger.isEnabledFor(logging.DEBUG):
                _name = obj.getname(
                    fully_qualified=True, name_buffer=NAME_BUFFER)
                logger.debug("GDP(BigM): The value for M for constraint '%s' "
                             "after checking suffixes is %s." % (cons_name,
                                                                 str(M)))

            if not isinstance(M, (tuple, list)):
                if M is None:
                    M = (None, None)
                else:
                    try:
                        M = (-M, M)
                    except:
                        logger.error("Error converting scalar M-value %s "
                                     "to (-M,M).  Is %s not a numeric type?"
                                     % (M, type(M)))
                        raise
            if len(M) != 2:
                raise GDP_Error("Big-M %s for constraint %s is not of "
                                "length two. "
                                "Expected either a single value or "
                                "tuple or list of length two for M."
                                % (str(M), name))

            if c.lower is not None and M[0] is None:
                M = (self._estimate_M(c.body, name)[0] - c.lower, M[1])
                bigm_src[c] = M
            if c.upper is not None and M[1] is None:
                M = (M[0], self._estimate_M(c.body, name)[1] - c.upper)
                bigm_src[c] = M

            if __debug__ and logger.isEnabledFor(logging.DEBUG):
                _name = obj.getname(
                    fully_qualified=True, name_buffer=NAME_BUFFER)
                logger.debug("GDP(BigM): The value for M for constraint '%s' "
                             "after estimating (if needed) is %s." %
                             (cons_name, str(M)))

            # Handle indices for both SimpleConstraint and IndexedConstraint
            if i.__class__ is tuple:
                i_lb = i + ('lb',)
                i_ub = i + ('ub',)
            elif obj.is_indexed():
                i_lb = (i, 'lb',)
                i_ub = (i, 'ub',)
            else:
                i_lb = 'lb'
                i_ub = 'ub'

            if c.lower is not None:
                if M[0] is None:
                    raise GDP_Error("Cannot relax disjunctive constraint '%s' "
                                    "because M is not defined." % name)
                M_expr = M[0] * (1 - disjunct.indicator_var)
                newConstraint.add(i_lb, c.lower <= c. body - M_expr)
                constraintMap[
                    'transformedConstraints'][c] = [newConstraint[i_lb]]
                constraintMap['srcConstraints'][newConstraint[i_lb]] = c
            if c.upper is not None:
                if M[1] is None:
                    raise GDP_Error("Cannot relax disjunctive constraint '%s' "
                                    "because M is not defined." % name)
                M_expr = M[1] * (1 - disjunct.indicator_var)
                newConstraint.add(i_ub, c.body - M_expr <= c.upper)
                transformed = constraintMap['transformedConstraints'].get(c)
                if transformed is not None:
                    constraintMap['transformedConstraints'][
                        c].append(newConstraint[i_ub])
                else:
                    constraintMap[
                        'transformedConstraints'][c] = [newConstraint[i_ub]]
                constraintMap['srcConstraints'][newConstraint[i_ub]] = c

            # deactivate because we relaxed
            c.deactivate()

    def _get_M_from_args(self, constraint, bigMargs, arg_list, bigm_src):
        # check args: we first look in the keys for constraint and
        # constraintdata. In the absence of those, we traverse up the blocks,
        # and as a last resort check for a value for None
        if bigMargs is None:
            return None

        # check for the constraint itself and its container
        parent = constraint.parent_component()
        if constraint in bigMargs:
            m = bigMargs[constraint]
            self.used_args[constraint] = m
            bigm_src[constraint] = (bigMargs, constraint)
            return m
        elif parent in bigMargs:
            m = bigMargs[parent]
            self.used_args[parent] = m
            bigm_src[constraint] = (bigMargs, parent)
            return m

        # use the precomputed traversal up the blocks
        for arg in arg_list:
            for block, val in iteritems(arg):
                self.used_args[block] = val
                bigm_src[constraint] = (bigMargs, block)
                return val

        # last check for value for None!
        if None in bigMargs:
            m = bigMargs[None]
            self.used_args[None] = m
            bigm_src[constraint] = (bigMargs, None)
            return m
        return None

    def _get_M_from_suffixes(self, constraint, suffix_list, bigm_src):
        M = None
        # first we check if the constraint or its parent is a key in any of the
        # suffix lists
        for bigm in suffix_list:
            if constraint in bigm:
                M = bigm[constraint]
                bigm_src[constraint] = (bigm, constraint)
                break

            # if c is indexed, check for the parent component
            if constraint.parent_component() in bigm:
                M = bigm[constraint.parent_component()]
                bigm_src[constraint] = (bigm, constraint.parent_component())
                break

        # if we didn't get an M that way, traverse upwards through the blocks
        # and see if None has a value on any of them.
        if M is None:
            for bigm in suffix_list:
                if None in bigm:
                    M = bigm[None]
                    bigm_src[constraint] = (bigm, None)
                    break
        return M

    def _estimate_M(self, expr, name):
        # If there are fixed variables here, unfix them for this calculation,
        # and we'll restore them at the end.
        fixed_vars = ComponentMap()
        if not self.assume_fixed_vars_permanent:
            for v in EXPR.identify_variables(expr, include_fixed=True):
                if v.fixed:
                    fixed_vars[v] = value(v)
                    v.fixed = False

        # Calculate a best guess at M
        repn = generate_standard_repn(expr, quadratic=False)
        M = [0, 0]

        if not repn.is_nonlinear():
            if repn.constant is not None:
                for i in (0, 1):
                    if M[i] is not None:
                        M[i] += repn.constant

            for i, coef in enumerate(repn.linear_coefs or []):
                var = repn.linear_vars[i]
                bounds = (value(var.lb), value(var.ub))
                for i in (0, 1):
                    # reverse the bounds if the coefficient is negative
                    if coef > 0:
                        j = i
                    else:
                        j = 1 - i

                    if bounds[i] is not None:
                        M[j] += value(bounds[i]) * coef
                    else:
                        raise GDP_Error(
                            "Cannot estimate M for "
                            "expressions with unbounded variables."
                            "\n\t(found unbounded var '%s' while processing "
                            "constraint '%s')" % (var.name, name))
        else:
            # expression is nonlinear. Try using `contrib.fbbt` to estimate.
            expr_lb, expr_ub = compute_bounds_on_expr(expr)
            if expr_lb is None or expr_ub is None:
                raise GDP_Error("Cannot estimate M for unbounded nonlinear "
                                "expressions.\n\t(found while processing "
                                "constraint '%s')" % name)
            else:
                M = (expr_lb, expr_ub)

        # clean up if we unfixed things (fixed_vars is empty if we were assuming
        # fixed vars are fixed for life)
        for v, val in iteritems(fixed_vars):
            v.fix(val)

        return tuple(M)

    # These are all functions to retrieve transformed components from
    # original ones and vice versa.

    @wraps(get_src_disjunct)
    def get_src_disjunct(self, transBlock):
        return get_src_disjunct(transBlock)

    @wraps(get_src_disjunction)
    def get_src_disjunction(self, xor_constraint):
        return get_src_disjunction(xor_constraint)

    @wraps(get_src_constraint)
    def get_src_constraint(self, transformedConstraint):
        return get_src_constraint(transformedConstraint)

    @wraps(get_transformed_constraints)
    def get_transformed_constraints(self, srcConstraint):
        return get_transformed_constraints(srcConstraint)

    def get_m_value_src(self, constraint):
        """Return a tuple indicating how the M value used to transform
        constraint was specified. (In particular, this can be used to
        verify which BigM Suffixes were actually necessary to the
        transformation.)

        If the M value came from an arg, returns (bigm_arg_dict, key), where
        bigm_arg_dict is the dictionary itself and key is the key in that
        dictionary which gave us the M value.

        If the M value came from a Suffix, returns (suffix, key) where suffix
        is the BigM suffix used and key is the key in that Suffix.

        If the transformation calculated the value, returns (M_lower, M_upper),
        where M_lower is the float we calculated for the lower bound constraint
        and M_upper is the value calculated for the upper bound constraint.

        Parameters
        ----------
        constraint: Constraint, which must be in the subtree of a transformed
                    Disjunct
        """
        transBlock = _get_constraint_transBlock(constraint)
        # This is a KeyError if it fails, but it is also my fault if it
        # fails... (That is, it's a bug in the mapping.)
        return transBlock.bigm_src[constraint]<|MERGE_RESOLUTION|>--- conflicted
+++ resolved
@@ -27,21 +27,12 @@
 from pyomo.core.kernel.component_set import ComponentSet
 import pyomo.core.expr.current as EXPR
 from pyomo.gdp import Disjunct, Disjunction, GDP_Error
-<<<<<<< HEAD
 from pyomo.gdp.util import (
     _warn_for_active_logical_constraint, target_list, is_child_of, get_src_disjunction,
     get_src_constraint, get_transformed_constraints,
     _get_constraint_transBlock, get_src_disjunct,
     _warn_for_active_disjunction,
     _warn_for_active_disjunct, )
-from pyomo.gdp.plugins.gdp_var_mover import HACK_GDP_Disjunct_Reclassifier
-=======
-from pyomo.gdp.util import (target_list, is_child_of, get_src_disjunction,
-                            get_src_constraint, get_transformed_constraints,
-                            _get_constraint_transBlock, get_src_disjunct,
-                            _warn_for_active_disjunction,
-                            _warn_for_active_disjunct)
->>>>>>> 9fd8cbcc
 from pyomo.repn import generate_standard_repn
 from pyomo.common.config import ConfigBlock, ConfigValue
 from pyomo.common.modeling import unique_component_name
@@ -285,7 +276,7 @@
                     else:
                         warning_msg += "\t%s\n" % component
                 logger.warn(warning_msg)
-            
+
     def _add_transformation_block(self, instance):
         # make a transformation block on instance to put transformed disjuncts
         # on
@@ -483,8 +474,8 @@
         disjunctBlock = disjunct._transformation_block()
         varRefBlock = disjunctBlock.localVarReferences
         for v in block.component_objects(Var, descend_into=Block, active=None):
-            varRefBlock.add_component(unique_component_name( 
-                varRefBlock, v.getname(fully_qualified=True, 
+            varRefBlock.add_component(unique_component_name(
+                varRefBlock, v.getname(fully_qualified=True,
                                        name_buffer=NAME_BUFFER)), Reference(v))
 
         # Now need to find any transformed disjunctions that might be here
